[toolchain]
<<<<<<< HEAD
channel = "nightly-2024-04-14"
components = [ "rust-src", "rustfmt", "llvm-tools", "miri" ]
=======
channel = "1.79"
components = [ "rust-src", "rustfmt", "llvm-tools" ]
>>>>>>> 2537fc6f
targets = [
    "thumbv7em-none-eabi",
    "thumbv7m-none-eabi",
    "thumbv6m-none-eabi",
    "thumbv7em-none-eabihf",
    "thumbv8m.main-none-eabihf",
    "riscv32imac-unknown-none-elf",
    "wasm32-unknown-unknown",
]<|MERGE_RESOLUTION|>--- conflicted
+++ resolved
@@ -1,11 +1,6 @@
 [toolchain]
-<<<<<<< HEAD
-channel = "nightly-2024-04-14"
+channel = "nightly-2024-07-16"
 components = [ "rust-src", "rustfmt", "llvm-tools", "miri" ]
-=======
-channel = "1.79"
-components = [ "rust-src", "rustfmt", "llvm-tools" ]
->>>>>>> 2537fc6f
 targets = [
     "thumbv7em-none-eabi",
     "thumbv7m-none-eabi",

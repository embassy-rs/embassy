use std::str::FromStr;

use darling::export::NestedMeta;
use darling::FromMeta;
use proc_macro2::{Span, TokenStream};
use quote::{format_ident, quote};
use syn::visit::{self, Visit};
use syn::{Expr, ExprLit, Lit, LitInt, ReturnType, Type, Visibility};

use crate::util::*;

#[derive(Debug, FromMeta, Default)]
struct Args {
    #[darling(default)]
    pool_size: Option<syn::Expr>,
    /// Use this to override the `embassy_executor` crate path. Defaults to `::embassy_executor`.
    #[darling(default)]
    embassy_executor: Option<syn::Expr>,
}

pub fn run(args: TokenStream, item: TokenStream) -> TokenStream {
    let mut errors = TokenStream::new();

    // If any of the steps for this macro fail, we still want to expand to an item that is as close
    // to the expected output as possible. This helps out IDEs such that completions and other
    // related features keep working.
    let f: ItemFn = match syn::parse2(item.clone()) {
        Ok(x) => x,
        Err(e) => return token_stream_with_error(item, e),
    };

    let args = match NestedMeta::parse_meta_list(args) {
        Ok(x) => x,
        Err(e) => return token_stream_with_error(item, e),
    };

    let args = match Args::from_list(&args) {
        Ok(x) => x,
        Err(e) => {
            errors.extend(e.write_errors());
            Args::default()
        }
    };

    let pool_size = args.pool_size.unwrap_or(Expr::Lit(ExprLit {
        attrs: vec![],
        lit: Lit::Int(LitInt::new("1", Span::call_site())),
    }));

    let embassy_executor = args
        .embassy_executor
        .unwrap_or(Expr::Verbatim(TokenStream::from_str("::embassy_executor").unwrap()));

    let returns_impl_trait = match &f.sig.output {
        ReturnType::Type(_, ty) => matches!(**ty, Type::ImplTrait(_)),
        _ => false,
    };
    if f.sig.asyncness.is_none() && !returns_impl_trait {
        error(&mut errors, &f.sig, "task functions must be async");
    }
    if !f.sig.generics.params.is_empty() {
        error(&mut errors, &f.sig, "task functions must not be generic");
    }
    if !f.sig.generics.where_clause.is_none() {
        error(&mut errors, &f.sig, "task functions must not have `where` clauses");
    }
    if !f.sig.abi.is_none() {
        error(&mut errors, &f.sig, "task functions must not have an ABI qualifier");
    }
    if !f.sig.variadic.is_none() {
        error(&mut errors, &f.sig, "task functions must not be variadic");
    }
    if f.sig.asyncness.is_some() {
        match &f.sig.output {
            ReturnType::Default => {}
            ReturnType::Type(_, ty) => match &**ty {
                Type::Tuple(tuple) if tuple.elems.is_empty() => {}
                Type::Never(_) => {}
                _ => error(
                    &mut errors,
                    &f.sig,
                    "task functions must either not return a value, return `()` or return `!`",
                ),
            },
        }
    }

    let mut args = Vec::new();
    let mut fargs = f.sig.inputs.clone();

    for arg in fargs.iter_mut() {
        match arg {
            syn::FnArg::Receiver(_) => {
                error(&mut errors, arg, "task functions must not have `self` arguments");
            }
            syn::FnArg::Typed(t) => {
                check_arg_ty(&mut errors, &t.ty);
                match t.pat.as_mut() {
                    syn::Pat::Ident(id) => {
                        id.mutability = None;
                        args.push((id.clone(), t.attrs.clone()));
                    }
                    _ => {
                        error(
                            &mut errors,
                            arg,
                            "pattern matching in task arguments is not yet supported",
                        );
                    }
                }
            }
        }
    }

    // Copy the generics + where clause to avoid more spurious errors.
    let generics = &f.sig.generics;
    let where_clause = &f.sig.generics.where_clause;
    let unsafety = &f.sig.unsafety;
    let visibility = &f.vis;

    // assemble the original input arguments,
    // including any attributes that may have
    // been applied previously
    let mut full_args = Vec::new();
    for (arg, cfgs) in args {
        full_args.push(quote!(
            #(#cfgs)*
            #arg
        ));
    }

    let task_ident = f.sig.ident.clone();
    let task_inner_ident = format_ident!("__{}_task", task_ident);

    let task_inner_future_output = match &f.sig.output {
        ReturnType::Default => quote! {-> impl ::core::future::Future<Output = ()>},
        // Special case the never type since we can't stuff it into a `impl Future<Output = !>`
        ReturnType::Type(arrow, maybe_never)
            if f.sig.asyncness.is_some() && matches!(**maybe_never, Type::Never(_)) =>
        {
            quote! {
                #arrow impl ::core::future::Future<Output=#embassy_executor::_export::Never>
            }
        }
        ReturnType::Type(arrow, maybe_never) if matches!(**maybe_never, Type::Never(_)) => quote! {
            #arrow #maybe_never
        },
        // Grab the arrow span, why not
        ReturnType::Type(arrow, typ) if f.sig.asyncness.is_some() => quote! {
            #arrow impl ::core::future::Future<Output = #typ>
        },
        // We assume that if `f` isn't async, it must return `-> impl Future<...>`
        // This is checked using traits later
        ReturnType::Type(arrow, typ) => quote! {
            #arrow #typ
        },
    };

    // We have to rename the function since it might be recursive;
    let mut task_inner_function = f.clone();
    let task_inner_function_ident = format_ident!("__{}_task_inner_function", task_ident);
    task_inner_function.sig.ident = task_inner_function_ident.clone();
    task_inner_function.vis = Visibility::Inherited;

    let task_inner_body = if errors.is_empty() {
        quote! {
            #task_inner_function

            // SAFETY: All the preconditions to `#task_ident` apply to
            //         all contexts `#task_inner_ident` is called in
            #unsafety {
                #task_inner_function_ident(#(#full_args,)*)
            }
        }
    } else {
        quote! {
            async {::core::todo!()}
        }
    };

    let task_inner = quote! {
        #visibility fn #task_inner_ident #generics (#fargs)
        #task_inner_future_output
        #where_clause
        {
            #task_inner_body
        }
    };

    let spawn = if returns_impl_trait {
        quote!(spawn)
    } else {
        quote!(_spawn_async_fn)
    };

    #[cfg(feature = "nightly")]
    let mut task_outer_body = quote! {
        trait _EmbassyInternalTaskTrait {
            type Fut: ::core::future::Future<Output: #embassy_executor::_export::TaskReturnValue> + 'static;
            fn construct(#fargs) -> Self::Fut;
        }

        impl _EmbassyInternalTaskTrait for () {
            type Fut = impl core::future::Future<Output: #embassy_executor::_export::TaskReturnValue> + 'static;
            fn construct(#fargs) -> Self::Fut {
                #task_inner_ident(#(#full_args,)*)
            }
        }

        const POOL_SIZE: usize = #pool_size;
        static POOL: #embassy_executor::raw::TaskPool<<() as _EmbassyInternalTaskTrait>::Fut, POOL_SIZE> = #embassy_executor::raw::TaskPool::new();
        unsafe { POOL.#spawn(move || <() as _EmbassyInternalTaskTrait>::construct(#(#full_args,)*)) }
    };
    #[cfg(not(feature = "nightly"))]
    let mut task_outer_body = quote! {
        const fn __task_pool_get<F, Args, Fut>(_: F) -> &'static #embassy_executor::raw::TaskPool<Fut, POOL_SIZE>
        where
            F: #embassy_executor::_export::TaskFn<Args, Fut = Fut>,
            Fut: ::core::future::Future + 'static,
        {
            unsafe { &*POOL.get().cast() }
        }

        const POOL_SIZE: usize = #pool_size;
        static POOL: #embassy_executor::_export::TaskPoolHolder<
            {#embassy_executor::_export::task_pool_size::<_, _, _, POOL_SIZE>(#task_inner_ident)},
            {#embassy_executor::_export::task_pool_align::<_, _, _, POOL_SIZE>(#task_inner_ident)},
        > = unsafe { ::core::mem::transmute(#embassy_executor::_export::task_pool_new::<_, _, _, POOL_SIZE>(#task_inner_ident)) };
        unsafe { __task_pool_get(#task_inner_ident).#spawn(move || #task_inner_ident(#(#full_args,)*)) }
    };

    let task_outer_attrs = &f.attrs;

    if !errors.is_empty() {
        task_outer_body = quote! {
            #![allow(unused_variables, unreachable_code)]
            let _x: ::core::result::Result<#embassy_executor::SpawnToken<()>, #embassy_executor::SpawnError> = ::core::todo!();
            _x
        };
    }

    let result = quote! {
        // This is the user's task function, renamed.
        // We put it outside the #task_ident fn below, because otherwise
        // the items defined there (such as POOL) would be in scope
        // in the user's code.
        #[doc(hidden)]
        #task_inner

        #(#task_outer_attrs)*
<<<<<<< HEAD
        #visibility fn #task_ident #generics (#fargs) -> ::core::result::Result<#embassy_executor::SpawnToken<impl Sized>, #embassy_executor::SpawnError> #where_clause{
=======
        #visibility #unsafety fn #task_ident #generics (#fargs) -> #embassy_executor::SpawnToken<impl Sized> #where_clause{
>>>>>>> d3c84ee1
            #task_outer_body
        }

        #errors
    };

    result
}

fn check_arg_ty(errors: &mut TokenStream, ty: &Type) {
    struct Visitor<'a> {
        errors: &'a mut TokenStream,
    }

    impl<'a, 'ast> Visit<'ast> for Visitor<'a> {
        fn visit_type_reference(&mut self, i: &'ast syn::TypeReference) {
            // Only check for elided lifetime here. If not elided, it's checked by `visit_lifetime`.
            if i.lifetime.is_none() {
                error(
                    self.errors,
                    i.and_token,
                    "Arguments for tasks must live forever. Try using the `'static` lifetime.",
                )
            }
            visit::visit_type_reference(self, i);
        }

        fn visit_lifetime(&mut self, i: &'ast syn::Lifetime) {
            if i.ident.to_string() != "static" {
                error(
                    self.errors,
                    i,
                    "Arguments for tasks must live forever. Try using the `'static` lifetime.",
                )
            }
        }

        fn visit_type_impl_trait(&mut self, i: &'ast syn::TypeImplTrait) {
            error(self.errors, i, "`impl Trait` is not allowed in task arguments. It is syntax sugar for generics, and tasks can't be generic.");
        }
    }

    Visit::visit_type(&mut Visitor { errors }, ty);
}<|MERGE_RESOLUTION|>--- conflicted
+++ resolved
@@ -248,11 +248,7 @@
         #task_inner
 
         #(#task_outer_attrs)*
-<<<<<<< HEAD
-        #visibility fn #task_ident #generics (#fargs) -> ::core::result::Result<#embassy_executor::SpawnToken<impl Sized>, #embassy_executor::SpawnError> #where_clause{
-=======
-        #visibility #unsafety fn #task_ident #generics (#fargs) -> #embassy_executor::SpawnToken<impl Sized> #where_clause{
->>>>>>> d3c84ee1
+        #visibility #unsafety fn #task_ident #generics (#fargs) -> ::core::result::Result<#embassy_executor::SpawnToken<impl Sized>, #embassy_executor::SpawnError> #where_clause{
             #task_outer_body
         }
 

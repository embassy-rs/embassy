#![no_std]
#![doc = include_str!("../README.md")]
#![warn(missing_docs)]

//! ## Implementing a driver
//!
//! - Define a struct `MyDriver`
//! - Implement [`Driver`] for it
//! - Register it as the global driver with [`time_driver_impl`](crate::time_driver_impl).
//!
//! If your driver has a single set tick rate, enable the corresponding [`tick-hz-*`](crate#tick-rate) feature,
//! which will prevent users from needing to configure it themselves (or selecting an incorrect configuration).
//!
//! If your driver supports a small number of set tick rates, expose your own cargo features and have each one
//! enable the corresponding `embassy-time-driver/tick-*`.
//!
//! Otherwise, don’t enable any `tick-hz-*` feature to let the user configure the tick rate themselves by
//! enabling a feature on `embassy-time`.
//!
//! # Linkage details
//!
//! Instead of the usual "trait + generic params" approach, calls from embassy to the driver are done via `extern` functions.
//!
//! `embassy` internally defines the driver function as `extern "Rust" { fn _embassy_time_now() -> u64; }` and calls it.
//! The driver crate defines the function as `#[no_mangle] fn _embassy_time_now() -> u64`. The linker will resolve the
//! calls from the `embassy` crate to call into the driver crate.
//!
//! If there is none or multiple drivers in the crate tree, linking will fail.
//!
//! This method has a few key advantages for something as foundational as timekeeping:
//!
//! - The time driver is available everywhere easily, without having to thread the implementation
//!   through generic parameters. This is especially helpful for libraries.
//! - It means comparing `Instant`s will always make sense: if there were multiple drivers
//!   active, one could compare an `Instant` from driver A to an `Instant` from driver B, which
//!   would yield incorrect results.
//!
//! # Example
//!
//! ```
//! use embassy_time_driver::Driver;
//!
//! struct MyDriver{} // not public!
//!
//! impl Driver for MyDriver {
//!     fn now(&self) -> u64 {
//!         todo!()
//!     }
//! }
//!
//! embassy_time_driver::time_driver_impl!(static DRIVER: MyDriver = MyDriver{});
//! ```

//! ## Feature flags
#![doc = document_features::document_features!(feature_label = r#"<span class="stab portability"><code>{feature}</code></span>"#)]

use core::task::Waker;

mod tick;

/// Ticks per second of the global timebase.
///
/// This value is specified by the [`tick-*` Cargo features](crate#tick-rate)
pub const TICK_HZ: u64 = tick::TICK_HZ;

/// Time driver
pub trait Driver: Send + Sync + 'static {
    /// Return the current timestamp in ticks.
    ///
    /// Implementations MUST ensure that:
    /// - This is guaranteed to be monotonic, i.e. a call to now() will always return
    ///   a greater or equal value than earlier calls. Time can't "roll backwards".
    /// - It "never" overflows. It must not overflow in a sufficiently long time frame, say
    ///   in 10_000 years (Human civilization is likely to already have self-destructed
    ///   10_000 years from now.). This means if your hardware only has 16bit/32bit timers
    ///   you MUST extend them to 64-bit, for example by counting overflows in software,
    ///   or chaining multiple timers together.
    fn now(&self) -> u64;
<<<<<<< HEAD
=======

    /// Schedules a waker to be awoken at moment `at`.
    /// If this moment is in the past, the waker might be awoken immediately.
    fn schedule_wake(&self, at: u64, waker: &Waker);
>>>>>>> 1b4f9d7a
}

extern "Rust" {
    fn _embassy_time_now() -> u64;
<<<<<<< HEAD
=======
    fn _embassy_time_schedule_wake(at: u64, waker: &Waker);
>>>>>>> 1b4f9d7a
}

/// See [`Driver::now`]
pub fn now() -> u64 {
    unsafe { _embassy_time_now() }
}

<<<<<<< HEAD
=======
/// Schedule the given waker to be woken at `at`.
pub fn schedule_wake(at: u64, waker: &Waker) {
    unsafe { _embassy_time_schedule_wake(at, waker) }
}

>>>>>>> 1b4f9d7a
/// Set the time Driver implementation.
///
/// See the module documentation for an example.
#[macro_export]
macro_rules! time_driver_impl {
    (static $name:ident: $t: ty = $val:expr) => {
        static $name: $t = $val;

        #[no_mangle]
        fn _embassy_time_now() -> u64 {
            <$t as $crate::Driver>::now(&$name)
        }
<<<<<<< HEAD
=======

        #[no_mangle]
        fn _embassy_time_schedule_wake(at: u64, waker: &core::task::Waker) {
            <$t as $crate::Driver>::schedule_wake(&$name, at, waker);
        }
>>>>>>> 1b4f9d7a
    };
}<|MERGE_RESOLUTION|>--- conflicted
+++ resolved
@@ -76,21 +76,15 @@
     ///   you MUST extend them to 64-bit, for example by counting overflows in software,
     ///   or chaining multiple timers together.
     fn now(&self) -> u64;
-<<<<<<< HEAD
-=======
 
     /// Schedules a waker to be awoken at moment `at`.
     /// If this moment is in the past, the waker might be awoken immediately.
     fn schedule_wake(&self, at: u64, waker: &Waker);
->>>>>>> 1b4f9d7a
 }
 
 extern "Rust" {
     fn _embassy_time_now() -> u64;
-<<<<<<< HEAD
-=======
     fn _embassy_time_schedule_wake(at: u64, waker: &Waker);
->>>>>>> 1b4f9d7a
 }
 
 /// See [`Driver::now`]
@@ -98,14 +92,11 @@
     unsafe { _embassy_time_now() }
 }
 
-<<<<<<< HEAD
-=======
 /// Schedule the given waker to be woken at `at`.
 pub fn schedule_wake(at: u64, waker: &Waker) {
-    unsafe { _embassy_time_schedule_wake(at, waker) }
+    embassy_time_queue_driver::schedule_wake(at, waker)
 }
 
->>>>>>> 1b4f9d7a
 /// Set the time Driver implementation.
 ///
 /// See the module documentation for an example.
@@ -118,13 +109,10 @@
         fn _embassy_time_now() -> u64 {
             <$t as $crate::Driver>::now(&$name)
         }
-<<<<<<< HEAD
-=======
 
         #[no_mangle]
         fn _embassy_time_schedule_wake(at: u64, waker: &core::task::Waker) {
             <$t as $crate::Driver>::schedule_wake(&$name, at, waker);
         }
->>>>>>> 1b4f9d7a
     };
 }
//! Pulse Density Modulation (PDM) microphone driver

#![macro_use]

use core::future::poll_fn;
use core::marker::PhantomData;
use core::sync::atomic::{compiler_fence, Ordering};
use core::task::Poll;

use embassy_hal_internal::drop::OnDrop;
use embassy_hal_internal::{into_ref, PeripheralRef};
use embassy_sync::waitqueue::AtomicWaker;
use fixed::types::I7F1;

use crate::chip::EASY_DMA_SIZE;
use crate::gpio::{AnyPin, Pin as GpioPin, SealedPin, DISCONNECTED};
use crate::interrupt::typelevel::Interrupt;
use crate::pac::gpio::vals as gpiovals;
use crate::pac::pdm::vals;
pub use crate::pac::pdm::vals::Freq as Frequency;
#[cfg(any(
    feature = "nrf52840",
    feature = "nrf52833",
    feature = "_nrf5340-app",
    feature = "_nrf91",
))]
pub use crate::pac::pdm::vals::Ratio;
use crate::{interrupt, pac, Peripheral};

/// Interrupt handler
pub struct InterruptHandler<T: Instance> {
    _phantom: PhantomData<T>,
}

impl<T: Instance> interrupt::typelevel::Handler<T::Interrupt> for InterruptHandler<T> {
    unsafe fn on_interrupt() {
        let r = T::regs();

        if r.events_end().read() != 0 {
            r.intenclr().write(|w| w.set_end(true));
        }

        if r.events_started().read() != 0 {
            r.intenclr().write(|w| w.set_started(true));
        }

        if r.events_stopped().read() != 0 {
            r.intenclr().write(|w| w.set_stopped(true));
        }

        T::state().waker.wake();
    }
}

/// PDM microphone interface
pub struct Pdm<'d, T: Instance> {
    _peri: PeripheralRef<'d, T>,
}

/// PDM error
#[derive(Debug, Clone, Copy, PartialEq, Eq)]
#[cfg_attr(feature = "defmt", derive(defmt::Format))]
#[non_exhaustive]
pub enum Error {
    /// Buffer is too long
    BufferTooLong,
    /// Buffer is empty
    BufferZeroLength,
    /// PDM is not running
    NotRunning,
    /// PDM is already running
    AlreadyRunning,
}

static DUMMY_BUFFER: [i16; 1] = [0; 1];

/// The state of a continuously running sampler. While it reflects
/// the progress of a sampler, it also signals what should be done
/// next. For example, if the sampler has stopped then the PDM implementation
/// can then tear down its infrastructure
#[derive(PartialEq)]
pub enum SamplerState {
    /// The sampler processed the samples and is ready for more
    Sampled,
    /// The sampler is done processing samples
    Stopped,
}

/// The state of a continuously running sampler.
/// On each callback to process new samples, this enum
/// provides the next buffer to use for double buffering
/// in the format for Vec raw parts.
///
/// The buffers could be alternating between the same two
/// or could be dynamically allocated and swapped out.
#[derive(PartialEq)]
pub enum DoubleBufferSampleState {
    /// The sampler processed a buffer and will use this one for the next buffer.
    /// (ptr, length, capacity)
    Swap((*mut i16, usize, usize)),
    /// The sampler is done processing samples.
    Stop,
}

impl<'d, T: Instance> Pdm<'d, T> {
    /// Create PDM driver
    pub fn new(
        pdm: impl Peripheral<P = T> + 'd,
        _irq: impl interrupt::typelevel::Binding<T::Interrupt, InterruptHandler<T>> + 'd,
        clk: impl Peripheral<P = impl GpioPin> + 'd,
        din: impl Peripheral<P = impl GpioPin> + 'd,
        config: Config,
    ) -> Self {
        into_ref!(pdm, clk, din);
        Self::new_inner(pdm, clk.map_into(), din.map_into(), config)
    }

    fn new_inner(
        pdm: PeripheralRef<'d, T>,
        clk: PeripheralRef<'d, AnyPin>,
        din: PeripheralRef<'d, AnyPin>,
        config: Config,
    ) -> Self {
        into_ref!(pdm);

        let r = T::regs();

        // setup gpio pins
        din.conf().write(|w| w.set_input(gpiovals::Input::CONNECT));
        r.psel().din().write_value(din.psel_bits());
        clk.set_low();
        clk.conf().write(|w| w.set_dir(gpiovals::Dir::OUTPUT));
        r.psel().clk().write_value(clk.psel_bits());

        // configure
        r.pdmclkctrl().write(|w| w.set_freq(config.frequency));
        #[cfg(any(
            feature = "nrf52840",
            feature = "nrf52833",
            feature = "_nrf5340-app",
            feature = "_nrf91",
        ))]
        r.ratio().write(|w| w.set_ratio(config.ratio));
        r.mode().write(|w| {
            w.set_operation(config.operation_mode.into());
            w.set_edge(config.edge.into());
        });

        Self::_set_gain(r, config.gain_left, config.gain_right);

        // Disable all events interrupts
        r.intenclr().write(|w| w.0 = 0x003F_FFFF);

        // IRQ
        T::Interrupt::unpend();
        unsafe { T::Interrupt::enable() };

        r.enable().write(|w| w.set_enable(true));

        Self { _peri: pdm }
    }

<<<<<<< HEAD
    fn _set_gain(r: &crate::pac::pdm::RegisterBlock, gain_left: I7F1, gain_right: I7F1) {
        let gain_to_bits = |gain: I7F1| -> u8 {
            let gain = gain.saturating_add(I7F1::from_bits(0x28)).to_bits().clamp(0, 0x50);
            unsafe { core::mem::transmute(gain) }
        };
        let gain_left = gain_to_bits(gain_left);
        let gain_right = gain_to_bits(gain_right);

        r.gainl.write(|w| unsafe { w.gainl().bits(gain_left) });
        r.gainr.write(|w| unsafe { w.gainr().bits(gain_right) });
=======
    fn _set_gain(r: pac::pdm::Pdm, gain_left: I7F1, gain_right: I7F1) {
        let gain_to_bits = |gain: I7F1| -> vals::Gain {
            let gain: i8 = gain.saturating_add(I7F1::from_bits(0x28)).to_bits().clamp(0, 0x50);
            vals::Gain::from_bits(gain as u8)
        };
        r.gainl().write(|w| w.set_gainl(gain_to_bits(gain_left)));
        r.gainr().write(|w| w.set_gainr(gain_to_bits(gain_right)));
>>>>>>> 11a8d779
    }

    /// Adjust the gain of the PDM microphone on the fly
    pub fn set_gain(&mut self, gain_left: I7F1, gain_right: I7F1) {
        Self::_set_gain(T::regs(), gain_left, gain_right)
    }

    /// Start sampling microphone data into a dummy buffer.
    /// Useful to start the microphone and keep it active between recording samples.
    pub async fn start(&mut self) {
        let r = T::regs();

        // start dummy sampling because microphone needs some setup time
        r.sample().ptr().write_value(DUMMY_BUFFER.as_ptr() as u32);
        r.sample().maxcnt().write(|w| w.set_buffsize(DUMMY_BUFFER.len() as _));

        r.tasks_start().write_value(1);
    }

    /// Stop sampling microphone data inta a dummy buffer
    pub async fn stop(&mut self) {
        let r = T::regs();
        r.tasks_stop().write_value(1);
        r.events_started().write_value(0);
    }

    /// Sample data into the given buffer
    pub async fn sample(&mut self, buffer: &mut [i16]) -> Result<(), Error> {
        if buffer.is_empty() {
            return Err(Error::BufferZeroLength);
        }
        if buffer.len() > EASY_DMA_SIZE {
            return Err(Error::BufferTooLong);
        }

        let r = T::regs();

        if r.events_started().read() == 0 {
            return Err(Error::NotRunning);
        }

        let drop = OnDrop::new(move || {
            r.intenclr().write(|w| w.set_end(true));
            r.events_stopped().write_value(0);

            // reset to dummy buffer
            r.sample().ptr().write_value(DUMMY_BUFFER.as_ptr() as u32);
            r.sample().maxcnt().write(|w| w.set_buffsize(DUMMY_BUFFER.len() as _));

            while r.events_stopped().read() == 0 {}
        });

        // setup user buffer
        let ptr = buffer.as_ptr();
        let len = buffer.len();
        r.sample().ptr().write_value(ptr as u32);
        r.sample().maxcnt().write(|w| w.set_buffsize(len as _));

        // wait till the current sample is finished and the user buffer sample is started
        Self::wait_for_sample().await;

        // reset the buffer back to the dummy buffer
        r.sample().ptr().write_value(DUMMY_BUFFER.as_ptr() as u32);
        r.sample().maxcnt().write(|w| w.set_buffsize(DUMMY_BUFFER.len() as _));

        // wait till the user buffer is sampled
        Self::wait_for_sample().await;

        drop.defuse();

        Ok(())
    }

    async fn wait_for_sample() {
        let r = T::regs();

        r.events_end().write_value(0);
        r.intenset().write(|w| w.set_end(true));

        compiler_fence(Ordering::SeqCst);

        poll_fn(|cx| {
            T::state().waker.register(cx.waker());
            if r.events_end().read() != 0 {
                return Poll::Ready(());
            }
            Poll::Pending
        })
        .await;

        compiler_fence(Ordering::SeqCst);
    }

    /// Continuous sampling with double buffers.
    ///
    /// A sampler closure is provided that receives the buffer of samples, noting
    /// that the size of this buffer can be less than the original buffer's size.
    /// A command is return from the closure that indicates whether the sampling
    /// should continue or stop.
    ///
    /// NOTE: The time spent within the callback supplied should not exceed the time
    /// taken to acquire the samples into a single buffer. You should measure the
    /// time taken by the callback and set the sample buffer size accordingly.
    /// Exceeding this time can lead to samples becoming dropped.
    pub async fn run_task_sampler<S, const N: usize>(
        &mut self,
        bufs: &mut [[i16; N]; 2],
        mut sampler: S,
    ) -> Result<(), Error>
    where
        S: FnMut(&[i16; N]) -> SamplerState,
    {
        let r = T::regs();

        if r.events_started().read() != 0 {
            return Err(Error::AlreadyRunning);
        }

        r.sample().ptr().write_value(bufs[0].as_mut_ptr() as u32);
        r.sample().maxcnt().write(|w| w.set_buffsize(N as _));

        // Reset and enable the events
        r.events_end().write_value(0);
        r.events_started().write_value(0);
        r.events_stopped().write_value(0);
        r.intenset().write(|w| {
            w.set_end(true);
            w.set_started(true);
            w.set_stopped(true);
        });

        // Don't reorder the start event before the previous writes. Hopefully self
        // wouldn't happen anyway
        compiler_fence(Ordering::SeqCst);

        r.tasks_start().write_value(1);

        let mut current_buffer = 0;

        let mut done = false;

        let drop = OnDrop::new(|| {
            r.tasks_stop().write_value(1);
            // N.B. It would be better if this were async, but Drop only support sync code
            while r.events_stopped().read() != 0 {}
        });

        // Wait for events and complete when the sampler indicates it has had enough
        poll_fn(|cx| {
            let r = T::regs();

            T::state().waker.register(cx.waker());

            if r.events_end().read() != 0 {
                compiler_fence(Ordering::SeqCst);

                r.events_end().write_value(0);
                r.intenset().write(|w| w.set_end(true));

                if !done {
                    // Discard the last buffer after the user requested a stop
                    if sampler(&bufs[current_buffer]) == SamplerState::Sampled {
                        let next_buffer = 1 - current_buffer;
                        current_buffer = next_buffer;
                    } else {
                        r.tasks_stop().write_value(1);
                        done = true;
                    };
                };
            }

            if r.events_started().read() != 0 {
                r.events_started().write_value(0);
                r.intenset().write(|w| w.set_started(true));

                let next_buffer = 1 - current_buffer;
                r.sample().ptr().write_value(bufs[next_buffer].as_mut_ptr() as u32);
            }

            if r.events_stopped().read() != 0 {
                return Poll::Ready(());
            }

            Poll::Pending
        })
        .await;
        drop.defuse();
        Ok(())
    }

    /// Continuous sampling with dynamic double buffers.
    ///
    /// A sampler closure is provided that receives the buffer of samples.
    /// The closure returns a command indicating if the sampling
    /// should continue or stop.
    ///
    /// This version of the function is for allowing zero-copy, dynamic double buffering.
    /// The bufers are accepted as a tuple of raw pointers, lengths and capacities matching
    /// the Vec::from_raw_parts() function.
    ///
    /// SAFTEY:
    /// It is expected that the caller will set the length to non-zero and re-use the same
    /// length and capacity for each buffer. Changing buffer sizes is not supported.
    ///
    /// At least one buffer will still be allocated when the function returns. The caller
    /// should call free it to prevent leaks.
    ///
    /// NOTE: The time spent within the callback supplied should not exceed the time
    /// taken to acquire the samples into a single buffer. You should measure the
    /// time taken by the callback and set the sample buffer size accordingly.
    /// Exceeding this time can lead to samples becoming dropped.
    pub async fn run_double_buffered<S>(
        &mut self,
        vec_raw_parts: &mut [(*mut i16, usize, usize); 2],
        mut sampler: S,
    ) -> Result<(), Error>
    where
        S: FnMut((*mut i16, usize, usize)) -> DoubleBufferSampleState,
    {
        let r = T::regs();

        if r.events_started.read().bits() != 0 {
            return Err(Error::AlreadyRunning);
        }

        r.sample
            .ptr
            .write(|w| unsafe { w.sampleptr().bits(vec_raw_parts[0].0 as u32) });
        r.sample
            .maxcnt
            .write(|w| unsafe { w.buffsize().bits(vec_raw_parts[0].1 as _) });

        // Reset and enable the events
        r.events_end.reset();
        r.events_started.reset();
        r.events_stopped.reset();
        r.intenset.write(|w| {
            w.end().set();
            w.started().set();
            w.stopped().set();
            w
        });

        // Don't reorder the start event before the previous writes. Hopefully self
        // wouldn't happen anyway.
        compiler_fence(Ordering::SeqCst);

        r.tasks_start.write(|w| unsafe { w.bits(1) });

        let mut current_buffer = 0;

        let mut done = false;

        let drop = OnDrop::new(|| {
            r.tasks_stop.write(|w| unsafe { w.bits(1) });
            // N.B. It would be better if this were async, but Drop only support sync code.
            while r.events_stopped.read().bits() != 0 {}
        });

        // Wait for events and complete when the sampler indicates it has had enough.
        poll_fn(|cx| {
            let r = T::regs();

            T::state().waker.register(cx.waker());

            if r.events_end.read().bits() != 0 {
                compiler_fence(Ordering::SeqCst);

                r.events_end.reset();
                r.intenset.write(|w| w.end().set());

                if !done {
                    // Discard the last buffer after the user requested a stop.
                    match sampler(vec_raw_parts[current_buffer]) {
                        DoubleBufferSampleState::Swap(buf) => {
                            vec_raw_parts[current_buffer] = buf;
                            let next_buffer = 1 - current_buffer;
                            current_buffer = next_buffer;
                        }
                        DoubleBufferSampleState::Stop => {
                            vec_raw_parts[current_buffer] = (0 as _, 0, 0);
                            r.tasks_stop.write(|w| unsafe { w.bits(1) });
                            done = true;
                        }
                    }
                };
            }

            if r.events_started.read().bits() != 0 {
                r.events_started.reset();
                r.intenset.write(|w| w.started().set());

                let next_buffer = 1 - current_buffer;
                r.sample
                    .ptr
                    .write(|w| unsafe { w.sampleptr().bits(vec_raw_parts[next_buffer].0 as u32) });
            }

            if r.events_stopped.read().bits() != 0 {
                return Poll::Ready(());
            }

            Poll::Pending
        })
        .await;
        drop.defuse();
        Ok(())
    }
}

/// PDM microphone driver Config
pub struct Config {
    /// Use stero or mono operation
    pub operation_mode: OperationMode,
    /// On which edge the left channel should be samples
    pub edge: Edge,
    /// Clock frequency
    pub frequency: Frequency,
    /// Clock ratio
    #[cfg(any(
        feature = "nrf52840",
        feature = "nrf52833",
        feature = "_nrf5340-app",
        feature = "_nrf91",
    ))]
    pub ratio: Ratio,
    /// Gain left in dB
    pub gain_left: I7F1,
    /// Gain right in dB
    pub gain_right: I7F1,
}

impl Default for Config {
    fn default() -> Self {
        Self {
            operation_mode: OperationMode::Mono,
            edge: Edge::LeftFalling,
            frequency: Frequency::DEFAULT,
            #[cfg(any(
                feature = "nrf52840",
                feature = "nrf52833",
                feature = "_nrf5340-app",
                feature = "_nrf91",
            ))]
            ratio: Ratio::RATIO80,
            gain_left: I7F1::ZERO,
            gain_right: I7F1::ZERO,
        }
    }
}

/// PDM operation mode
#[derive(PartialEq)]
pub enum OperationMode {
    /// Mono (1 channel)
    Mono,
    /// Stereo (2 channels)
    Stereo,
}

impl From<OperationMode> for vals::Operation {
    fn from(mode: OperationMode) -> Self {
        match mode {
            OperationMode::Mono => vals::Operation::MONO,
            OperationMode::Stereo => vals::Operation::STEREO,
        }
    }
}

/// PDM edge polarity
#[derive(PartialEq)]
pub enum Edge {
    /// Left edge is rising
    LeftRising,
    /// Left edge is falling
    LeftFalling,
}

impl From<Edge> for vals::Edge {
    fn from(edge: Edge) -> Self {
        match edge {
            Edge::LeftRising => vals::Edge::LEFT_RISING,
            Edge::LeftFalling => vals::Edge::LEFT_FALLING,
        }
    }
}

impl<'d, T: Instance> Drop for Pdm<'d, T> {
    fn drop(&mut self) {
        let r = T::regs();

        r.tasks_stop().write_value(1);

        r.enable().write(|w| w.set_enable(false));

        r.psel().din().write_value(DISCONNECTED);
        r.psel().clk().write_value(DISCONNECTED);
    }
}

/// Peripheral static state
pub(crate) struct State {
    waker: AtomicWaker,
}

impl State {
    pub(crate) const fn new() -> Self {
        Self {
            waker: AtomicWaker::new(),
        }
    }
}

pub(crate) trait SealedInstance {
    fn regs() -> crate::pac::pdm::Pdm;
    fn state() -> &'static State;
}

/// PDM peripheral instance
#[allow(private_bounds)]
pub trait Instance: Peripheral<P = Self> + SealedInstance + 'static + Send {
    /// Interrupt for this peripheral
    type Interrupt: interrupt::typelevel::Interrupt;
}

macro_rules! impl_pdm {
    ($type:ident, $pac_type:ident, $irq:ident) => {
        impl crate::pdm::SealedInstance for peripherals::$type {
            fn regs() -> crate::pac::pdm::Pdm {
                pac::$pac_type
            }
            fn state() -> &'static crate::pdm::State {
                static STATE: crate::pdm::State = crate::pdm::State::new();
                &STATE
            }
        }
        impl crate::pdm::Instance for peripherals::$type {
            type Interrupt = crate::interrupt::typelevel::$irq;
        }
    };
}<|MERGE_RESOLUTION|>--- conflicted
+++ resolved
@@ -160,18 +160,6 @@
         Self { _peri: pdm }
     }
 
-<<<<<<< HEAD
-    fn _set_gain(r: &crate::pac::pdm::RegisterBlock, gain_left: I7F1, gain_right: I7F1) {
-        let gain_to_bits = |gain: I7F1| -> u8 {
-            let gain = gain.saturating_add(I7F1::from_bits(0x28)).to_bits().clamp(0, 0x50);
-            unsafe { core::mem::transmute(gain) }
-        };
-        let gain_left = gain_to_bits(gain_left);
-        let gain_right = gain_to_bits(gain_right);
-
-        r.gainl.write(|w| unsafe { w.gainl().bits(gain_left) });
-        r.gainr.write(|w| unsafe { w.gainr().bits(gain_right) });
-=======
     fn _set_gain(r: pac::pdm::Pdm, gain_left: I7F1, gain_right: I7F1) {
         let gain_to_bits = |gain: I7F1| -> vals::Gain {
             let gain: i8 = gain.saturating_add(I7F1::from_bits(0x28)).to_bits().clamp(0, 0x50);
@@ -179,7 +167,6 @@
         };
         r.gainl().write(|w| w.set_gainl(gain_to_bits(gain_left)));
         r.gainr().write(|w| w.set_gainr(gain_to_bits(gain_right)));
->>>>>>> 11a8d779
     }
 
     /// Adjust the gain of the PDM microphone on the fly

pub use nrf52840_pac as pac;

/// The maximum buffer size that the EasyDMA can send/recv in one operation.
pub const EASY_DMA_SIZE: usize = (1 << 16) - 1;
pub const FORCE_COPY_BUFFER_SIZE: usize = 512;

pub const FLASH_SIZE: usize = 1024 * 1024;

pub const RESET_PIN: u32 = 18;
pub const APPROTECT_MIN_BUILD_CODE: u8 = b'F';
<<<<<<< HEAD

pub(crate) type TimerRegisterBlock = pac::timer3::RegisterBlock;
=======
>>>>>>> 0f685761

embassy_hal_internal::peripherals! {
    // USB
    USBD,

    // RTC
    RTC0,
    RTC1,
    RTC2,

    // WDT
    WDT,

    // NVMC
    NVMC,

    // RNG
    RNG,

    // QSPI
    QSPI,

    // QDEC
    QDEC,

    // UARTE
    UARTE0,
    UARTE1,

    // SPI/TWI
    TWISPI0,
    TWISPI1,
    SPI2,
    SPI3,

    // SAADC
    SAADC,

    // PWM
    PWM0,
    PWM1,
    PWM2,
    PWM3,

    // TIMER
    TIMER0,
    TIMER1,
    TIMER2,
    TIMER3,
    TIMER4,

    // GPIOTE
    GPIOTE_CH0,
    GPIOTE_CH1,
    GPIOTE_CH2,
    GPIOTE_CH3,
    GPIOTE_CH4,
    GPIOTE_CH5,
    GPIOTE_CH6,
    GPIOTE_CH7,

    // PPI
    PPI_CH0,
    PPI_CH1,
    PPI_CH2,
    PPI_CH3,
    PPI_CH4,
    PPI_CH5,
    PPI_CH6,
    PPI_CH7,
    PPI_CH8,
    PPI_CH9,
    PPI_CH10,
    PPI_CH11,
    PPI_CH12,
    PPI_CH13,
    PPI_CH14,
    PPI_CH15,
    PPI_CH16,
    PPI_CH17,
    PPI_CH18,
    PPI_CH19,
    PPI_CH20,
    PPI_CH21,
    PPI_CH22,
    PPI_CH23,
    PPI_CH24,
    PPI_CH25,
    PPI_CH26,
    PPI_CH27,
    PPI_CH28,
    PPI_CH29,
    PPI_CH30,
    PPI_CH31,

    PPI_GROUP0,
    PPI_GROUP1,
    PPI_GROUP2,
    PPI_GROUP3,
    PPI_GROUP4,
    PPI_GROUP5,

    // GPIO port 0
    P0_00,
    P0_01,
    P0_02,
    P0_03,
    P0_04,
    P0_05,
    P0_06,
    P0_07,
    P0_08,
    #[cfg(feature = "nfc-pins-as-gpio")]
    P0_09,
    #[cfg(feature = "nfc-pins-as-gpio")]
    P0_10,
    P0_11,
    P0_12,
    P0_13,
    P0_14,
    P0_15,
    P0_16,
    P0_17,
    #[cfg(feature="reset-pin-as-gpio")]
    P0_18,
    P0_19,
    P0_20,
    P0_21,
    P0_22,
    P0_23,
    P0_24,
    P0_25,
    P0_26,
    P0_27,
    P0_28,
    P0_29,
    P0_30,
    P0_31,

    // GPIO port 1
    P1_00,
    P1_01,
    P1_02,
    P1_03,
    P1_04,
    P1_05,
    P1_06,
    P1_07,
    P1_08,
    P1_09,
    P1_10,
    P1_11,
    P1_12,
    P1_13,
    P1_14,
    P1_15,

    // TEMP
    TEMP,

    // PDM
    PDM,

    // I2S
    I2S,

    // Radio
    RADIO,

    // EGU
    EGU0,
    EGU1,
    EGU2,
    EGU3,
    EGU4,
    EGU5,
}

impl_usb!(USBD, USBD, USBD);

impl_uarte!(UARTE0, UARTE0, UARTE0_UART0);
impl_uarte!(UARTE1, UARTE1, UARTE1);

impl_spim!(TWISPI0, SPIM0, SPIM0_SPIS0_TWIM0_TWIS0_SPI0_TWI0);
impl_spim!(TWISPI1, SPIM1, SPIM1_SPIS1_TWIM1_TWIS1_SPI1_TWI1);
impl_spim!(SPI2, SPIM2, SPIM2_SPIS2_SPI2);
impl_spim!(SPI3, SPIM3, SPIM3);

impl_spis!(TWISPI0, SPIS0, SPIM0_SPIS0_TWIM0_TWIS0_SPI0_TWI0);
impl_spis!(TWISPI1, SPIS1, SPIM1_SPIS1_TWIM1_TWIS1_SPI1_TWI1);
impl_spis!(SPI2, SPIS2, SPIM2_SPIS2_SPI2);

impl_twim!(TWISPI0, TWIM0, SPIM0_SPIS0_TWIM0_TWIS0_SPI0_TWI0);
impl_twim!(TWISPI1, TWIM1, SPIM1_SPIS1_TWIM1_TWIS1_SPI1_TWI1);

impl_twis!(TWISPI0, TWIS0, SPIM0_SPIS0_TWIM0_TWIS0_SPI0_TWI0);
impl_twis!(TWISPI1, TWIS1, SPIM1_SPIS1_TWIM1_TWIS1_SPI1_TWI1);

impl_pwm!(PWM0, PWM0, PWM0);
impl_pwm!(PWM1, PWM1, PWM1);
impl_pwm!(PWM2, PWM2, PWM2);
impl_pwm!(PWM3, PWM3, PWM3);

impl_timer!(TIMER0, TIMER0, TIMER0);
impl_timer!(TIMER1, TIMER1, TIMER1);
impl_timer!(TIMER2, TIMER2, TIMER2);
impl_timer!(TIMER3, TIMER3, TIMER3, extended);
impl_timer!(TIMER4, TIMER4, TIMER4, extended);

impl_qspi!(QSPI, QSPI, QSPI);

impl_pdm!(PDM, PDM, PDM);

impl_qdec!(QDEC, QDEC, QDEC);

impl_rng!(RNG, RNG, RNG);

impl_pin!(P0_00, 0, 0);
impl_pin!(P0_01, 0, 1);
impl_pin!(P0_02, 0, 2);
impl_pin!(P0_03, 0, 3);
impl_pin!(P0_04, 0, 4);
impl_pin!(P0_05, 0, 5);
impl_pin!(P0_06, 0, 6);
impl_pin!(P0_07, 0, 7);
impl_pin!(P0_08, 0, 8);
#[cfg(feature = "nfc-pins-as-gpio")]
impl_pin!(P0_09, 0, 9);
#[cfg(feature = "nfc-pins-as-gpio")]
impl_pin!(P0_10, 0, 10);
impl_pin!(P0_11, 0, 11);
impl_pin!(P0_12, 0, 12);
impl_pin!(P0_13, 0, 13);
impl_pin!(P0_14, 0, 14);
impl_pin!(P0_15, 0, 15);
impl_pin!(P0_16, 0, 16);
impl_pin!(P0_17, 0, 17);
#[cfg(feature = "reset-pin-as-gpio")]
impl_pin!(P0_18, 0, 18);
impl_pin!(P0_19, 0, 19);
impl_pin!(P0_20, 0, 20);
impl_pin!(P0_21, 0, 21);
impl_pin!(P0_22, 0, 22);
impl_pin!(P0_23, 0, 23);
impl_pin!(P0_24, 0, 24);
impl_pin!(P0_25, 0, 25);
impl_pin!(P0_26, 0, 26);
impl_pin!(P0_27, 0, 27);
impl_pin!(P0_28, 0, 28);
impl_pin!(P0_29, 0, 29);
impl_pin!(P0_30, 0, 30);
impl_pin!(P0_31, 0, 31);

impl_pin!(P1_00, 1, 0);
impl_pin!(P1_01, 1, 1);
impl_pin!(P1_02, 1, 2);
impl_pin!(P1_03, 1, 3);
impl_pin!(P1_04, 1, 4);
impl_pin!(P1_05, 1, 5);
impl_pin!(P1_06, 1, 6);
impl_pin!(P1_07, 1, 7);
impl_pin!(P1_08, 1, 8);
impl_pin!(P1_09, 1, 9);
impl_pin!(P1_10, 1, 10);
impl_pin!(P1_11, 1, 11);
impl_pin!(P1_12, 1, 12);
impl_pin!(P1_13, 1, 13);
impl_pin!(P1_14, 1, 14);
impl_pin!(P1_15, 1, 15);

impl_ppi_channel!(PPI_CH0, 0 => configurable);
impl_ppi_channel!(PPI_CH1, 1 => configurable);
impl_ppi_channel!(PPI_CH2, 2 => configurable);
impl_ppi_channel!(PPI_CH3, 3 => configurable);
impl_ppi_channel!(PPI_CH4, 4 => configurable);
impl_ppi_channel!(PPI_CH5, 5 => configurable);
impl_ppi_channel!(PPI_CH6, 6 => configurable);
impl_ppi_channel!(PPI_CH7, 7 => configurable);
impl_ppi_channel!(PPI_CH8, 8 => configurable);
impl_ppi_channel!(PPI_CH9, 9 => configurable);
impl_ppi_channel!(PPI_CH10, 10 => configurable);
impl_ppi_channel!(PPI_CH11, 11 => configurable);
impl_ppi_channel!(PPI_CH12, 12 => configurable);
impl_ppi_channel!(PPI_CH13, 13 => configurable);
impl_ppi_channel!(PPI_CH14, 14 => configurable);
impl_ppi_channel!(PPI_CH15, 15 => configurable);
impl_ppi_channel!(PPI_CH16, 16 => configurable);
impl_ppi_channel!(PPI_CH17, 17 => configurable);
impl_ppi_channel!(PPI_CH18, 18 => configurable);
impl_ppi_channel!(PPI_CH19, 19 => configurable);
impl_ppi_channel!(PPI_CH20, 20 => static);
impl_ppi_channel!(PPI_CH21, 21 => static);
impl_ppi_channel!(PPI_CH22, 22 => static);
impl_ppi_channel!(PPI_CH23, 23 => static);
impl_ppi_channel!(PPI_CH24, 24 => static);
impl_ppi_channel!(PPI_CH25, 25 => static);
impl_ppi_channel!(PPI_CH26, 26 => static);
impl_ppi_channel!(PPI_CH27, 27 => static);
impl_ppi_channel!(PPI_CH28, 28 => static);
impl_ppi_channel!(PPI_CH29, 29 => static);
impl_ppi_channel!(PPI_CH30, 30 => static);
impl_ppi_channel!(PPI_CH31, 31 => static);

impl_saadc_input!(P0_02, ANALOG_INPUT0);
impl_saadc_input!(P0_03, ANALOG_INPUT1);
impl_saadc_input!(P0_04, ANALOG_INPUT2);
impl_saadc_input!(P0_05, ANALOG_INPUT3);
impl_saadc_input!(P0_28, ANALOG_INPUT4);
impl_saadc_input!(P0_29, ANALOG_INPUT5);
impl_saadc_input!(P0_30, ANALOG_INPUT6);
impl_saadc_input!(P0_31, ANALOG_INPUT7);

impl_i2s!(I2S, I2S, I2S);

impl_radio!(RADIO, RADIO, RADIO);

impl_egu!(EGU0, EGU0, SWI0_EGU0);
impl_egu!(EGU1, EGU1, SWI1_EGU1);
impl_egu!(EGU2, EGU2, SWI2_EGU2);
impl_egu!(EGU3, EGU3, SWI3_EGU3);
impl_egu!(EGU4, EGU4, SWI4_EGU4);
impl_egu!(EGU5, EGU5, SWI5_EGU5);

embassy_hal_internal::interrupt_mod!(
    POWER_CLOCK,
    RADIO,
    UARTE0_UART0,
    SPIM0_SPIS0_TWIM0_TWIS0_SPI0_TWI0,
    SPIM1_SPIS1_TWIM1_TWIS1_SPI1_TWI1,
    NFCT,
    GPIOTE,
    SAADC,
    TIMER0,
    TIMER1,
    TIMER2,
    RTC0,
    TEMP,
    RNG,
    ECB,
    CCM_AAR,
    WDT,
    RTC1,
    QDEC,
    COMP_LPCOMP,
    SWI0_EGU0,
    SWI1_EGU1,
    SWI2_EGU2,
    SWI3_EGU3,
    SWI4_EGU4,
    SWI5_EGU5,
    TIMER3,
    TIMER4,
    PWM0,
    PDM,
    MWU,
    PWM1,
    PWM2,
    SPIM2_SPIS2_SPI2,
    RTC2,
    FPU,
    USBD,
    UARTE1,
    QSPI,
    CRYPTOCELL,
    PWM3,
    SPIM3,
    I2S,
);<|MERGE_RESOLUTION|>--- conflicted
+++ resolved
@@ -8,11 +8,9 @@
 
 pub const RESET_PIN: u32 = 18;
 pub const APPROTECT_MIN_BUILD_CODE: u8 = b'F';
-<<<<<<< HEAD
-
+
+// Part of workaround for #2951.
 pub(crate) type TimerRegisterBlock = pac::timer3::RegisterBlock;
-=======
->>>>>>> 0f685761
 
 embassy_hal_internal::peripherals! {
     // USB

--- conflicted
+++ resolved
@@ -23,26 +23,11 @@
 [dependencies]
 critical-section = "1.2.0"
 heapless = "0.8"
-<<<<<<< HEAD
-embassy-executor = { version = "0.6.3", path = "../embassy-executor", optional = true }
-=======
 embassy-executor = { version = "0.6.3", path = "../embassy-executor" }
->>>>>>> 1b4f9d7a
-embassy-time-driver = { version = "0.1.0", path = "../embassy-time-driver" }
 
 [features]
 #! ### Generic Queue
 
-<<<<<<< HEAD
-## Use the executor-integrated `embassy-time` timer queue. The timer items are stored inside
-## the task headers, so you do not need to set a capacity for the queue.
-## To use this you must have a time driver provided.
-##
-## If this feature is not enabled, a generic queue is available with a configurable capacity.
-integrated-timers = ["embassy-executor/integrated-timers"]
-
-#! The following features set how many timers are used for the generic queue. At most one
-=======
 #! By default this crate uses a timer queue implementation that is faster but depends on `embassy-executor`.
 #! It will panic if you try to await any timer when using another executor.
 #! 
@@ -50,24 +35,12 @@
 #! To enable it, enable any of the features below.
 #! 
 #! The features also set how many timers are used for the generic queue. At most one
->>>>>>> 1b4f9d7a
 #! `generic-queue-*` feature can be enabled. If none is enabled, a default of 64 timers is used.
 #!
 #! When using embassy-time from libraries, you should *not* enable any `generic-queue-*` feature, to allow the
 #! end user to pick.
 
 ## Generic Queue with 8 timers
-<<<<<<< HEAD
-generic-queue-8 = []
-## Generic Queue with 16 timers
-generic-queue-16 = []
-## Generic Queue with 32 timers
-generic-queue-32 = []
-## Generic Queue with 64 timers
-generic-queue-64 = []
-## Generic Queue with 128 timers
-generic-queue-128 = []
-=======
 generic-queue-8 = ["_generic-queue"]
 ## Generic Queue with 16 timers
 generic-queue-16 = ["_generic-queue"]
@@ -79,7 +52,6 @@
 generic-queue-128 = ["_generic-queue"]
 
 _generic-queue = []
->>>>>>> 1b4f9d7a
 
 [package.metadata.embassy_docs]
 src_base = "https://github.com/embassy-rs/embassy/blob/embassy-time-queue-driver-v$VERSION/embassy-time-queue-driver/src/"

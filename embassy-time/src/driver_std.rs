<<<<<<< HEAD
use std::cell::{RefCell, UnsafeCell};
use std::mem::MaybeUninit;
use std::sync::{Condvar, Mutex, Once};
use std::time::{Duration as StdDuration, Instant as StdInstant};
use std::{ptr, thread};

use critical_section::Mutex as CsMutex;
use embassy_time_driver::Driver;
use embassy_time_queue_driver::GlobalTimerQueue;

struct AlarmState {
    timestamp: u64,
}

unsafe impl Send for AlarmState {}

impl AlarmState {
    const fn new() -> Self {
        Self { timestamp: u64::MAX }
    }
}

struct TimeDriver {
    once: Once,
    // The STD Driver implementation requires the alarm's mutex to be reentrant, which the STD Mutex isn't
    // Fortunately, mutexes based on the `critical-section` crate are reentrant, because the critical sections
    // themselves are reentrant
    alarm: UninitCell<CsMutex<RefCell<AlarmState>>>,
    zero_instant: UninitCell<StdInstant>,
    signaler: UninitCell<Signaler>,
}

embassy_time_driver::time_driver_impl!(static DRIVER: TimeDriver = TimeDriver {
    once: Once::new(),
    alarm: UninitCell::uninit(),
    zero_instant: UninitCell::uninit(),
    signaler: UninitCell::uninit(),
});

impl TimeDriver {
    fn init(&self) {
        self.once.call_once(|| unsafe {
            self.alarm
                .write(CsMutex::new(RefCell::new(const { AlarmState::new() })));
            self.zero_instant.write(StdInstant::now());
            self.signaler.write(Signaler::new());

            thread::spawn(Self::alarm_thread);
        });
    }

    fn alarm_thread() {
        let zero = unsafe { DRIVER.zero_instant.read() };
        loop {
            let now = DRIVER.now();

            let next_alarm = critical_section::with(|cs| {
                let mut alarm = unsafe { DRIVER.alarm.as_ref() }.borrow_ref_mut(cs);
                if alarm.timestamp <= now {
                    alarm.timestamp = u64::MAX;

                    TIMER_QUEUE_DRIVER.dispatch();
                }
                alarm.timestamp
            });

            // Ensure we don't overflow
            let until = zero
                .checked_add(StdDuration::from_micros(next_alarm))
                .unwrap_or_else(|| StdInstant::now() + StdDuration::from_secs(1));

            unsafe { DRIVER.signaler.as_ref() }.wait_until(until);
        }
=======
use std::sync::{Condvar, Mutex};
use std::thread;
use std::time::{Duration as StdDuration, Instant as StdInstant};

use embassy_time_driver::Driver;
use embassy_time_queue_driver::Queue;

struct TimeDriver {
    signaler: Signaler,
    inner: Mutex<Inner>,
}

struct Inner {
    zero_instant: Option<StdInstant>,
    queue: Queue,
}

embassy_time_driver::time_driver_impl!(static DRIVER: TimeDriver = TimeDriver {
    inner: Mutex::new(Inner{
        zero_instant: None,
        queue: Queue::new(),
    }),
    signaler: Signaler::new(),
});

impl Inner {
    fn init(&mut self) -> StdInstant {
        *self.zero_instant.get_or_insert_with(|| {
            thread::spawn(alarm_thread);
            StdInstant::now()
        })
>>>>>>> 1b4f9d7a
    }

<<<<<<< HEAD
    fn set_alarm(&self, timestamp: u64) -> bool {
        self.init();
        critical_section::with(|cs| {
            let mut alarm = unsafe { self.alarm.as_ref() }.borrow_ref_mut(cs);
            alarm.timestamp = timestamp;
            unsafe { self.signaler.as_ref() }.signal();
        });
=======
impl Driver for TimeDriver {
    fn now(&self) -> u64 {
        let mut inner = self.inner.lock().unwrap();
        let zero = inner.init();
        StdInstant::now().duration_since(zero).as_micros() as u64
    }

    fn schedule_wake(&self, at: u64, waker: &core::task::Waker) {
        let mut inner = self.inner.lock().unwrap();
        inner.init();
        if inner.queue.schedule_wake(at, waker) {
            self.signaler.signal();
        }
    }
}

fn alarm_thread() {
    let zero = DRIVER.inner.lock().unwrap().zero_instant.unwrap();
    loop {
        let now = DRIVER.now();

        let next_alarm = DRIVER.inner.lock().unwrap().queue.next_expiration(now);

        // Ensure we don't overflow
        let until = zero
            .checked_add(StdDuration::from_micros(next_alarm))
            .unwrap_or_else(|| StdInstant::now() + StdDuration::from_secs(1));
>>>>>>> 1b4f9d7a

        DRIVER.signaler.wait_until(until);
    }
}

impl Driver for TimeDriver {
    fn now(&self) -> u64 {
        self.init();

        let zero = unsafe { self.zero_instant.read() };
        StdInstant::now().duration_since(zero).as_micros() as u64
    }
}

struct Signaler {
    mutex: Mutex<bool>,
    condvar: Condvar,
}

impl Signaler {
    const fn new() -> Self {
        Self {
            mutex: Mutex::new(false),
            condvar: Condvar::new(),
        }
    }

    fn wait_until(&self, until: StdInstant) {
        let mut signaled = self.mutex.lock().unwrap();
        while !*signaled {
            let now = StdInstant::now();

            if now >= until {
                break;
            }

            let dur = until - now;
            let (signaled2, timeout) = self.condvar.wait_timeout(signaled, dur).unwrap();
            signaled = signaled2;
            if timeout.timed_out() {
                break;
            }
        }
        *signaled = false;
    }

    fn signal(&self) {
        let mut signaled = self.mutex.lock().unwrap();
        *signaled = true;
        self.condvar.notify_one();
    }
<<<<<<< HEAD
}

pub(crate) struct UninitCell<T>(MaybeUninit<UnsafeCell<T>>);
unsafe impl<T> Send for UninitCell<T> {}
unsafe impl<T> Sync for UninitCell<T> {}

impl<T> UninitCell<T> {
    pub const fn uninit() -> Self {
        Self(MaybeUninit::uninit())
    }

    pub unsafe fn as_ptr(&self) -> *const T {
        (*self.0.as_ptr()).get()
    }

    pub unsafe fn as_mut_ptr(&self) -> *mut T {
        (*self.0.as_ptr()).get()
    }

    pub unsafe fn as_ref(&self) -> &T {
        &*self.as_ptr()
    }

    pub unsafe fn write(&self, val: T) {
        ptr::write(self.as_mut_ptr(), val)
    }
}

impl<T: Copy> UninitCell<T> {
    pub unsafe fn read(&self) -> T {
        ptr::read(self.as_mut_ptr())
    }
}

embassy_time_queue_driver::timer_queue_impl!(
    static TIMER_QUEUE_DRIVER: GlobalTimerQueue
        = GlobalTimerQueue::new(|next_expiration| DRIVER.set_alarm(next_expiration))
);
=======
}
>>>>>>> 1b4f9d7a
<|MERGE_RESOLUTION|>--- conflicted
+++ resolved
@@ -1,78 +1,3 @@
-<<<<<<< HEAD
-use std::cell::{RefCell, UnsafeCell};
-use std::mem::MaybeUninit;
-use std::sync::{Condvar, Mutex, Once};
-use std::time::{Duration as StdDuration, Instant as StdInstant};
-use std::{ptr, thread};
-
-use critical_section::Mutex as CsMutex;
-use embassy_time_driver::Driver;
-use embassy_time_queue_driver::GlobalTimerQueue;
-
-struct AlarmState {
-    timestamp: u64,
-}
-
-unsafe impl Send for AlarmState {}
-
-impl AlarmState {
-    const fn new() -> Self {
-        Self { timestamp: u64::MAX }
-    }
-}
-
-struct TimeDriver {
-    once: Once,
-    // The STD Driver implementation requires the alarm's mutex to be reentrant, which the STD Mutex isn't
-    // Fortunately, mutexes based on the `critical-section` crate are reentrant, because the critical sections
-    // themselves are reentrant
-    alarm: UninitCell<CsMutex<RefCell<AlarmState>>>,
-    zero_instant: UninitCell<StdInstant>,
-    signaler: UninitCell<Signaler>,
-}
-
-embassy_time_driver::time_driver_impl!(static DRIVER: TimeDriver = TimeDriver {
-    once: Once::new(),
-    alarm: UninitCell::uninit(),
-    zero_instant: UninitCell::uninit(),
-    signaler: UninitCell::uninit(),
-});
-
-impl TimeDriver {
-    fn init(&self) {
-        self.once.call_once(|| unsafe {
-            self.alarm
-                .write(CsMutex::new(RefCell::new(const { AlarmState::new() })));
-            self.zero_instant.write(StdInstant::now());
-            self.signaler.write(Signaler::new());
-
-            thread::spawn(Self::alarm_thread);
-        });
-    }
-
-    fn alarm_thread() {
-        let zero = unsafe { DRIVER.zero_instant.read() };
-        loop {
-            let now = DRIVER.now();
-
-            let next_alarm = critical_section::with(|cs| {
-                let mut alarm = unsafe { DRIVER.alarm.as_ref() }.borrow_ref_mut(cs);
-                if alarm.timestamp <= now {
-                    alarm.timestamp = u64::MAX;
-
-                    TIMER_QUEUE_DRIVER.dispatch();
-                }
-                alarm.timestamp
-            });
-
-            // Ensure we don't overflow
-            let until = zero
-                .checked_add(StdDuration::from_micros(next_alarm))
-                .unwrap_or_else(|| StdInstant::now() + StdDuration::from_secs(1));
-
-            unsafe { DRIVER.signaler.as_ref() }.wait_until(until);
-        }
-=======
 use std::sync::{Condvar, Mutex};
 use std::thread;
 use std::time::{Duration as StdDuration, Instant as StdInstant};
@@ -104,10 +29,8 @@
             thread::spawn(alarm_thread);
             StdInstant::now()
         })
->>>>>>> 1b4f9d7a
     }
 
-<<<<<<< HEAD
     fn set_alarm(&self, timestamp: u64) -> bool {
         self.init();
         critical_section::with(|cs| {
@@ -115,7 +38,11 @@
             alarm.timestamp = timestamp;
             unsafe { self.signaler.as_ref() }.signal();
         });
-=======
+
+        true
+    }
+}
+
 impl Driver for TimeDriver {
     fn now(&self) -> u64 {
         let mut inner = self.inner.lock().unwrap();
@@ -143,18 +70,8 @@
         let until = zero
             .checked_add(StdDuration::from_micros(next_alarm))
             .unwrap_or_else(|| StdInstant::now() + StdDuration::from_secs(1));
->>>>>>> 1b4f9d7a
 
         DRIVER.signaler.wait_until(until);
-    }
-}
-
-impl Driver for TimeDriver {
-    fn now(&self) -> u64 {
-        self.init();
-
-        let zero = unsafe { self.zero_instant.read() };
-        StdInstant::now().duration_since(zero).as_micros() as u64
     }
 }
 
@@ -195,45 +112,4 @@
         *signaled = true;
         self.condvar.notify_one();
     }
-<<<<<<< HEAD
-}
-
-pub(crate) struct UninitCell<T>(MaybeUninit<UnsafeCell<T>>);
-unsafe impl<T> Send for UninitCell<T> {}
-unsafe impl<T> Sync for UninitCell<T> {}
-
-impl<T> UninitCell<T> {
-    pub const fn uninit() -> Self {
-        Self(MaybeUninit::uninit())
-    }
-
-    pub unsafe fn as_ptr(&self) -> *const T {
-        (*self.0.as_ptr()).get()
-    }
-
-    pub unsafe fn as_mut_ptr(&self) -> *mut T {
-        (*self.0.as_ptr()).get()
-    }
-
-    pub unsafe fn as_ref(&self) -> &T {
-        &*self.as_ptr()
-    }
-
-    pub unsafe fn write(&self, val: T) {
-        ptr::write(self.as_mut_ptr(), val)
-    }
-}
-
-impl<T: Copy> UninitCell<T> {
-    pub unsafe fn read(&self) -> T {
-        ptr::read(self.as_mut_ptr())
-    }
-}
-
-embassy_time_queue_driver::timer_queue_impl!(
-    static TIMER_QUEUE_DRIVER: GlobalTimerQueue
-        = GlobalTimerQueue::new(|next_expiration| DRIVER.set_alarm(next_expiration))
-);
-=======
-}
->>>>>>> 1b4f9d7a
+}
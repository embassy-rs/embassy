--- conflicted
+++ resolved
@@ -1,17 +1,7 @@
-<<<<<<< HEAD
-use std::cell::UnsafeCell;
-use std::mem::MaybeUninit;
-use std::ptr;
-use std::sync::{Mutex, Once};
-
-use embassy_time_driver::Driver;
-use embassy_time_queue_driver::GlobalTimerQueue;
-=======
 use std::sync::Mutex;
 
 use embassy_time_driver::Driver;
 use embassy_time_queue_driver::Queue;
->>>>>>> 1b4f9d7a
 use wasm_bindgen::prelude::*;
 use wasm_timer::Instant as StdInstant;
 
@@ -32,35 +22,6 @@
 }
 
 struct TimeDriver {
-<<<<<<< HEAD
-    once: Once,
-    alarm: UninitCell<Mutex<AlarmState>>,
-    zero_instant: UninitCell<StdInstant>,
-    closure: UninitCell<Closure<dyn FnMut()>>,
-}
-
-embassy_time_driver::time_driver_impl!(static DRIVER: TimeDriver = TimeDriver {
-    once: Once::new(),
-    alarm: UninitCell::uninit(),
-    zero_instant: UninitCell::uninit(),
-    closure: UninitCell::uninit()
-});
-
-impl TimeDriver {
-    fn init(&self) {
-        self.once.call_once(|| unsafe {
-            self.alarm.write(Mutex::new(const { AlarmState::new() }));
-            self.zero_instant.write(StdInstant::now());
-            self.closure
-                .write(Closure::new(Box::new(|| TIMER_QUEUE_DRIVER.dispatch())));
-        });
-    }
-
-    fn set_alarm(&self, timestamp: u64) -> bool {
-        self.init();
-        let mut alarm = unsafe { self.alarm.as_ref() }.lock().unwrap();
-        if let Some(token) = alarm.token {
-=======
     inner: Mutex<Inner>,
 }
 
@@ -93,7 +54,6 @@
 
     fn set_alarm(&mut self, timestamp: u64) -> bool {
         if let Some(token) = self.alarm.token {
->>>>>>> 1b4f9d7a
             clearTimeout(token);
         }
 
@@ -102,12 +62,8 @@
             false
         } else {
             let timeout = (timestamp - now) as u32;
-<<<<<<< HEAD
-            alarm.token = Some(setTimeout(unsafe { self.closure.as_ref() }, timeout / 1000));
-=======
             let closure = self.closure.get_or_insert_with(|| Closure::new(dispatch));
             self.alarm.token = Some(setTimeout(closure, timeout / 1000));
->>>>>>> 1b4f9d7a
 
             true
         }
@@ -116,37 +72,9 @@
 
 impl Driver for TimeDriver {
     fn now(&self) -> u64 {
-<<<<<<< HEAD
-        self.init();
-
-        let zero = unsafe { self.zero_instant.read() };
-        StdInstant::now().duration_since(zero).as_micros() as u64
-    }
-}
-
-pub(crate) struct UninitCell<T>(MaybeUninit<UnsafeCell<T>>);
-unsafe impl<T> Send for UninitCell<T> {}
-unsafe impl<T> Sync for UninitCell<T> {}
-
-impl<T> UninitCell<T> {
-    pub const fn uninit() -> Self {
-        Self(MaybeUninit::uninit())
-    }
-    unsafe fn as_ptr(&self) -> *const T {
-        (*self.0.as_ptr()).get()
-    }
-
-    pub unsafe fn as_mut_ptr(&self) -> *mut T {
-        (*self.0.as_ptr()).get()
-    }
-
-    pub unsafe fn as_ref(&self) -> &T {
-        &*self.as_ptr()
-=======
         let mut inner = self.inner.lock().unwrap();
         let zero = inner.init();
         StdInstant::now().duration_since(zero).as_micros() as u64
->>>>>>> 1b4f9d7a
     }
 
     fn schedule_wake(&self, at: u64, waker: &core::task::Waker) {

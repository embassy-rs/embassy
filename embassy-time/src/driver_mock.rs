use core::{cell::RefCell, task::Waker};

use critical_section::Mutex as CsMutex;
use embassy_time_driver::Driver;
<<<<<<< HEAD
=======
use embassy_time_queue_driver::Queue;
>>>>>>> 1b4f9d7a

use crate::{Duration, Instant};

/// A mock driver that can be manually advanced.
/// This is useful for testing code that works with [`Instant`] and [`Duration`].
///
/// This driver can also be used to test runtime functionality, such as
/// timers, delays, etc.
///
/// # Example
///
/// ```ignore
/// fn has_a_second_passed(reference: Instant) -> bool {
///     Instant::now().duration_since(reference) >= Duration::from_secs(1)
/// }
///
/// fn test_second_passed() {
///     let driver = embassy_time::MockDriver::get();
///     let reference = Instant::now();
///     assert_eq!(false, has_a_second_passed(reference));
///     driver.advance(Duration::from_secs(1));
///     assert_eq!(true, has_a_second_passed(reference));
/// }
/// ```
pub struct MockDriver(CsMutex<RefCell<InnerMockDriver>>);

embassy_time_driver::time_driver_impl!(static DRIVER: MockDriver = MockDriver::new());

impl MockDriver {
    /// Creates a new mock driver.
    pub const fn new() -> Self {
        Self(CsMutex::new(RefCell::new(InnerMockDriver::new())))
    }

    /// Gets a reference to the global mock driver.
    pub fn get() -> &'static MockDriver {
        &DRIVER
    }

    /// Resets the internal state of the mock driver
    /// This will clear and deallocate all alarms, and reset the current time to 0.
    pub fn reset(&self) {
        critical_section::with(|cs| {
            self.0.borrow(cs).replace(InnerMockDriver::new());
        });
    }

    /// Advances the time by the specified [`Duration`].
    /// Calling any alarm callbacks that are due.
    pub fn advance(&self, duration: Duration) {
<<<<<<< HEAD
        let notify = {
            critical_section::with(|cs| {
                let mut inner = self.0.borrow_ref_mut(cs);

                inner.now += duration;

                let now = inner.now.as_ticks();

                if inner.alarm.timestamp <= now {
                    inner.alarm.timestamp = u64::MAX;

                    Some((inner.alarm.callback, inner.alarm.ctx))
                } else {
                    None
                }
            })
        };
=======
        critical_section::with(|cs| {
            let inner = &mut *self.0.borrow_ref_mut(cs);
>>>>>>> 1b4f9d7a

            inner.now += duration;
            // wake expired tasks.
            inner.queue.next_expiration(inner.now.as_ticks());
        })
    }
<<<<<<< HEAD

    /// Configures a callback to be called when the alarm fires.
    pub fn set_alarm_callback(&self, callback: fn(*mut ()), ctx: *mut ()) {
        critical_section::with(|cs| {
            let mut inner = self.0.borrow_ref_mut(cs);

            inner.alarm.callback = callback;
            inner.alarm.ctx = ctx;
        });
    }

    /// Sets the alarm to fire at the specified timestamp.
    pub fn set_alarm(&self, timestamp: u64) -> bool {
        critical_section::with(|cs| {
            let mut inner = self.0.borrow_ref_mut(cs);

            if timestamp <= inner.now.as_ticks() {
                false
            } else {
                inner.alarm.timestamp = timestamp;
                true
            }
=======
}

impl Driver for MockDriver {
    fn now(&self) -> u64 {
        critical_section::with(|cs| self.0.borrow_ref(cs).now).as_ticks()
    }

    fn schedule_wake(&self, at: u64, waker: &Waker) {
        critical_section::with(|cs| {
            let inner = &mut *self.0.borrow_ref_mut(cs);
            // enqueue it
            inner.queue.schedule_wake(at, waker);
            // wake it if it's in the past.
            inner.queue.next_expiration(inner.now.as_ticks());
>>>>>>> 1b4f9d7a
        })
    }
}

impl Driver for MockDriver {
    fn now(&self) -> u64 {
        critical_section::with(|cs| self.0.borrow_ref(cs).now).as_ticks()
    }
}

struct InnerMockDriver {
    now: Instant,
<<<<<<< HEAD
    alarm: AlarmState,
=======
    queue: Queue,
>>>>>>> 1b4f9d7a
}

impl InnerMockDriver {
    const fn new() -> Self {
        Self {
            now: Instant::from_ticks(0),
<<<<<<< HEAD
            alarm: AlarmState::new(),
        }
    }
}

struct AlarmState {
    timestamp: u64,
    callback: fn(*mut ()),
    ctx: *mut (),
}

impl AlarmState {
    const fn new() -> Self {
        Self {
            timestamp: u64::MAX,
            callback: Self::noop,
            ctx: core::ptr::null_mut(),
=======
            queue: Queue::new(),
>>>>>>> 1b4f9d7a
        }
    }
}

#[cfg(test)]
mod tests {
    use core::sync::atomic::{AtomicBool, Ordering};
    use std::{sync::Arc, task::Wake};

    use serial_test::serial;

    use super::*;

    fn setup() {
        DRIVER.reset();
    }

    #[test]
    #[serial]
    fn test_advance() {
        setup();

        let driver = MockDriver::get();
        let reference = driver.now();
        driver.advance(Duration::from_secs(1));
        assert_eq!(Duration::from_secs(1).as_ticks(), driver.now() - reference);
    }

    #[test]
    #[serial]
    fn test_schedule_wake() {
        setup();

<<<<<<< HEAD
        let driver = MockDriver::get();
        assert_eq!(false, driver.set_alarm(driver.now()));
    }

    #[test]
    #[serial]
    fn test_alarm() {
        setup();

        let driver = MockDriver::get();
        static mut CALLBACK_CALLED: bool = false;
        driver.set_alarm_callback(|_| unsafe { CALLBACK_CALLED = true }, core::ptr::null_mut());
        driver.set_alarm(driver.now() + 1);
        assert_eq!(false, unsafe { CALLBACK_CALLED });
        driver.advance(Duration::from_secs(1));
        assert_eq!(true, unsafe { CALLBACK_CALLED });
=======
        static CALLBACK_CALLED: AtomicBool = AtomicBool::new(false);

        struct MockWaker;

        impl Wake for MockWaker {
            fn wake(self: Arc<Self>) {
                CALLBACK_CALLED.store(true, Ordering::Relaxed);
            }
        }
        let waker = Arc::new(MockWaker).into();

        let driver = MockDriver::get();

        driver.schedule_wake(driver.now() + 1, &waker);
        assert_eq!(false, CALLBACK_CALLED.load(Ordering::Relaxed));
        driver.advance(Duration::from_secs(1));
        assert_eq!(true, CALLBACK_CALLED.load(Ordering::Relaxed));
>>>>>>> 1b4f9d7a
    }
}<|MERGE_RESOLUTION|>--- conflicted
+++ resolved
@@ -2,10 +2,7 @@
 
 use critical_section::Mutex as CsMutex;
 use embassy_time_driver::Driver;
-<<<<<<< HEAD
-=======
 use embassy_time_queue_driver::Queue;
->>>>>>> 1b4f9d7a
 
 use crate::{Duration, Instant};
 
@@ -56,59 +53,14 @@
     /// Advances the time by the specified [`Duration`].
     /// Calling any alarm callbacks that are due.
     pub fn advance(&self, duration: Duration) {
-<<<<<<< HEAD
-        let notify = {
-            critical_section::with(|cs| {
-                let mut inner = self.0.borrow_ref_mut(cs);
-
-                inner.now += duration;
-
-                let now = inner.now.as_ticks();
-
-                if inner.alarm.timestamp <= now {
-                    inner.alarm.timestamp = u64::MAX;
-
-                    Some((inner.alarm.callback, inner.alarm.ctx))
-                } else {
-                    None
-                }
-            })
-        };
-=======
         critical_section::with(|cs| {
             let inner = &mut *self.0.borrow_ref_mut(cs);
->>>>>>> 1b4f9d7a
 
             inner.now += duration;
             // wake expired tasks.
             inner.queue.next_expiration(inner.now.as_ticks());
         })
     }
-<<<<<<< HEAD
-
-    /// Configures a callback to be called when the alarm fires.
-    pub fn set_alarm_callback(&self, callback: fn(*mut ()), ctx: *mut ()) {
-        critical_section::with(|cs| {
-            let mut inner = self.0.borrow_ref_mut(cs);
-
-            inner.alarm.callback = callback;
-            inner.alarm.ctx = ctx;
-        });
-    }
-
-    /// Sets the alarm to fire at the specified timestamp.
-    pub fn set_alarm(&self, timestamp: u64) -> bool {
-        critical_section::with(|cs| {
-            let mut inner = self.0.borrow_ref_mut(cs);
-
-            if timestamp <= inner.now.as_ticks() {
-                false
-            } else {
-                inner.alarm.timestamp = timestamp;
-                true
-            }
-=======
-}
 
 impl Driver for MockDriver {
     fn now(&self) -> u64 {
@@ -122,7 +74,6 @@
             inner.queue.schedule_wake(at, waker);
             // wake it if it's in the past.
             inner.queue.next_expiration(inner.now.as_ticks());
->>>>>>> 1b4f9d7a
         })
     }
 }
@@ -135,38 +86,14 @@
 
 struct InnerMockDriver {
     now: Instant,
-<<<<<<< HEAD
-    alarm: AlarmState,
-=======
     queue: Queue,
->>>>>>> 1b4f9d7a
 }
 
 impl InnerMockDriver {
     const fn new() -> Self {
         Self {
             now: Instant::from_ticks(0),
-<<<<<<< HEAD
-            alarm: AlarmState::new(),
-        }
-    }
-}
-
-struct AlarmState {
-    timestamp: u64,
-    callback: fn(*mut ()),
-    ctx: *mut (),
-}
-
-impl AlarmState {
-    const fn new() -> Self {
-        Self {
-            timestamp: u64::MAX,
-            callback: Self::noop,
-            ctx: core::ptr::null_mut(),
-=======
             queue: Queue::new(),
->>>>>>> 1b4f9d7a
         }
     }
 }
@@ -200,24 +127,6 @@
     fn test_schedule_wake() {
         setup();
 
-<<<<<<< HEAD
-        let driver = MockDriver::get();
-        assert_eq!(false, driver.set_alarm(driver.now()));
-    }
-
-    #[test]
-    #[serial]
-    fn test_alarm() {
-        setup();
-
-        let driver = MockDriver::get();
-        static mut CALLBACK_CALLED: bool = false;
-        driver.set_alarm_callback(|_| unsafe { CALLBACK_CALLED = true }, core::ptr::null_mut());
-        driver.set_alarm(driver.now() + 1);
-        assert_eq!(false, unsafe { CALLBACK_CALLED });
-        driver.advance(Duration::from_secs(1));
-        assert_eq!(true, unsafe { CALLBACK_CALLED });
-=======
         static CALLBACK_CALLED: AtomicBool = AtomicBool::new(false);
 
         struct MockWaker;
@@ -235,6 +144,5 @@
         assert_eq!(false, CALLBACK_CALLED.load(Ordering::Relaxed));
         driver.advance(Duration::from_secs(1));
         assert_eq!(true, CALLBACK_CALLED.load(Ordering::Relaxed));
->>>>>>> 1b4f9d7a
     }
 }
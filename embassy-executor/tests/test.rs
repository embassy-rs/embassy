#![cfg_attr(feature = "nightly", feature(impl_trait_in_assoc_type))]
#![cfg_attr(feature = "nightly", feature(never_type))]

use std::boxed::Box;
use std::future::{poll_fn, Future};
use std::sync::{Arc, Mutex};
use std::task::Poll;

use embassy_executor::raw::Executor;
use embassy_executor::{task, Spawner};

#[export_name = "__pender"]
fn __pender(context: *mut ()) {
    unsafe {
        let trace = &*(context as *const Trace);
        trace.push("pend");
    }
}

#[derive(Clone)]
struct Trace {
    trace: Arc<Mutex<Vec<&'static str>>>,
}

impl Trace {
    fn new() -> Self {
        Self {
            trace: Arc::new(Mutex::new(Vec::new())),
        }
    }
    fn push(&self, value: &'static str) {
        self.trace.lock().unwrap().push(value)
    }

    fn get(&self) -> Vec<&'static str> {
        self.trace.lock().unwrap().clone()
    }
}

fn setup() -> (&'static Executor, Trace) {
    let trace = Trace::new();
    let context = Box::leak(Box::new(trace.clone())) as *mut _ as *mut ();
    let executor = &*Box::leak(Box::new(Executor::new(context)));

    (executor, trace)
}

#[test]
fn executor_noop() {
    let (executor, trace) = setup();
    unsafe { executor.poll() };
    assert!(trace.get().is_empty())
}

#[test]
fn executor_task() {
    #[task]
    async fn task1(trace: Trace) {
        trace.push("poll task1")
    }

    #[task]
    async fn task2() -> ! {
        panic!()
    }

    let (executor, trace) = setup();
    executor.spawner().spawn(task1(trace.clone()).unwrap());

    unsafe { executor.poll() };
    unsafe { executor.poll() };

    assert_eq!(
        trace.get(),
        &[
            "pend",       // spawning a task pends the executor
            "poll task1", // poll only once.
        ]
    )
}

#[test]
fn executor_task_rpit() {
    #[task]
    fn task1(trace: Trace) -> impl Future<Output = ()> {
        async move { trace.push("poll task1") }
    }

    #[cfg(feature = "nightly")]
    #[task]
    fn task2() -> impl Future<Output = !> {
        async { panic!() }
    }

    let (executor, trace) = setup();
    executor.spawner().spawn(task1(trace.clone()).unwrap());

    unsafe { executor.poll() };
    unsafe { executor.poll() };

    assert_eq!(
        trace.get(),
        &[
            "pend",       // spawning a task pends the executor
            "poll task1", // poll only once.
        ]
    )
}

#[test]
fn executor_task_self_wake() {
    #[task]
    async fn task1(trace: Trace) {
        poll_fn(|cx| {
            trace.push("poll task1");
            cx.waker().wake_by_ref();
            Poll::Pending
        })
        .await
    }

    let (executor, trace) = setup();
    executor.spawner().spawn(task1(trace.clone()).unwrap());

    unsafe { executor.poll() };
    unsafe { executor.poll() };

    assert_eq!(
        trace.get(),
        &[
            "pend",       // spawning a task pends the executor
            "poll task1", //
            "pend",       // task self-wakes
            "poll task1", //
            "pend",       // task self-wakes
        ]
    )
}

#[test]
fn executor_task_self_wake_twice() {
    #[task]
    async fn task1(trace: Trace) {
        poll_fn(|cx| {
            trace.push("poll task1");
            cx.waker().wake_by_ref();
            trace.push("poll task1 wake 2");
            cx.waker().wake_by_ref();
            Poll::Pending
        })
        .await
    }

    let (executor, trace) = setup();
    executor.spawner().spawn(task1(trace.clone()).unwrap());

    unsafe { executor.poll() };
    unsafe { executor.poll() };

    assert_eq!(
        trace.get(),
        &[
            "pend",              // spawning a task pends the executor
            "poll task1",        //
            "pend",              // task self-wakes
            "poll task1 wake 2", // task self-wakes again, shouldn't pend
            "poll task1",        //
            "pend",              // task self-wakes
            "poll task1 wake 2", // task self-wakes again, shouldn't pend
        ]
    )
}

#[test]
fn waking_after_completion_does_not_poll() {
    use embassy_sync::waitqueue::AtomicWaker;

    #[task]
    async fn task1(trace: Trace, waker: &'static AtomicWaker) {
        poll_fn(|cx| {
            trace.push("poll task1");
            waker.register(cx.waker());
            Poll::Ready(())
        })
        .await
    }

    let waker = Box::leak(Box::new(AtomicWaker::new()));

    let (executor, trace) = setup();
    executor.spawner().spawn(task1(trace.clone(), waker).unwrap());

    unsafe { executor.poll() };
    waker.wake();
    unsafe { executor.poll() };

    // Exited task may be waken but is not polled
    waker.wake();
    waker.wake();
    unsafe { executor.poll() }; // Clears running status

    // Can respawn waken-but-dead task
    executor.spawner().spawn(task1(trace.clone(), waker).unwrap());

    unsafe { executor.poll() };

    assert_eq!(
        trace.get(),
        &[
            "pend",       // spawning a task pends the executor
            "poll task1", //
            "pend",       // manual wake, gets cleared by poll
            "pend",       // manual wake, single pend for two wakes
            "pend",       // respawning a task pends the executor
            "poll task1", //
        ]
    )
}

#[test]
fn waking_with_old_waker_after_respawn() {
    use embassy_sync::waitqueue::AtomicWaker;

    async fn yield_now(trace: Trace) {
        let mut yielded = false;
        poll_fn(|cx| {
            if yielded {
                Poll::Ready(())
            } else {
                trace.push("yield_now");
                yielded = true;
                cx.waker().wake_by_ref();
                Poll::Pending
            }
        })
        .await
    }

    #[task]
    async fn task1(trace: Trace, waker: &'static AtomicWaker) {
        yield_now(trace.clone()).await;
        poll_fn(|cx| {
            trace.push("poll task1");
            waker.register(cx.waker());
            Poll::Ready(())
        })
        .await;
    }

    let waker = Box::leak(Box::new(AtomicWaker::new()));

    let (executor, trace) = setup();
    executor.spawner().spawn(task1(trace.clone(), waker).unwrap());

    unsafe { executor.poll() };
    unsafe { executor.poll() }; // progress to registering the waker
    waker.wake();
    unsafe { executor.poll() };
    // Task has exited

    assert_eq!(
        trace.get(),
        &[
            "pend",       // spawning a task pends the executor
            "yield_now",  //
            "pend",       // yield_now wakes the task
            "poll task1", //
            "pend",       // task self-wakes
        ]
    );

    // Can respawn task on another executor
    let (other_executor, other_trace) = setup();
    other_executor
        .spawner()
        .spawn(task1(other_trace.clone(), waker).unwrap());

    unsafe { other_executor.poll() }; // just run to the yield_now
    waker.wake(); // trigger old waker registration
    unsafe { executor.poll() };
    unsafe { other_executor.poll() };

    // First executor's trace has not changed
    assert_eq!(
        trace.get(),
        &[
            "pend",       // spawning a task pends the executor
            "yield_now",  //
            "pend",       // yield_now wakes the task
            "poll task1", //
            "pend",       // task self-wakes
        ]
    );

    assert_eq!(
        other_trace.get(),
        &[
            "pend",       // spawning a task pends the executor
            "yield_now",  //
            "pend",       // manual wake, gets cleared by poll
            "poll task1", //
        ]
    );
}

#[test]
fn executor_task_cfg_args() {
    // simulate cfg'ing away argument c
    #[task]
    async fn task1(a: u32, b: u32, #[cfg(any())] c: u32) {
        let (_, _) = (a, b);
    }

    #[task]
    async fn task2(a: u32, b: u32, #[cfg(all())] c: u32) {
        let (_, _, _) = (a, b, c);
    }
}

<<<<<<< HEAD
#[cfg(feature = "metadata-name")]
#[test]
fn task_metadata() {
    #[task]
    async fn task1(expected_name: Option<&'static str>) {
        use embassy_executor::Metadata;
        assert_eq!(Metadata::for_current_task().await.name(), expected_name);
    }

    // check no task name
    let (executor, _) = setup();
    executor.spawner().spawn(task1(None).unwrap());
    unsafe { executor.poll() };

    // check setting task name
    let token = task1(Some("foo")).unwrap();
    token.metadata().set_name("foo");
    executor.spawner().spawn(token);
    unsafe { executor.poll() };

    let token = task1(Some("bar")).unwrap();
    token.metadata().set_name("bar");
    executor.spawner().spawn(token);
    unsafe { executor.poll() };

    // check name is cleared if the task pool slot is recycled.
    let (executor, _) = setup();
    executor.spawner().spawn(task1(None).unwrap());
    unsafe { executor.poll() };
=======
#[test]
fn recursive_task() {
    #[embassy_executor::task(pool_size = 2)]
    async fn task1() {
        let spawner = unsafe { Spawner::for_current_executor().await };
        spawner.spawn(task1());
    }
>>>>>>> d3c84ee1
}<|MERGE_RESOLUTION|>--- conflicted
+++ resolved
@@ -317,7 +317,6 @@
     }
 }
 
-<<<<<<< HEAD
 #[cfg(feature = "metadata-name")]
 #[test]
 fn task_metadata() {
@@ -347,7 +346,8 @@
     let (executor, _) = setup();
     executor.spawner().spawn(task1(None).unwrap());
     unsafe { executor.poll() };
-=======
+}
+
 #[test]
 fn recursive_task() {
     #[embassy_executor::task(pool_size = 2)]
@@ -355,5 +355,4 @@
         let spawner = unsafe { Spawner::for_current_executor().await };
         spawner.spawn(task1());
     }
->>>>>>> d3c84ee1
 }
--- conflicted
+++ resolved
@@ -1131,12 +1131,6 @@
         (("quadspi", "QUADSPI"), quote!(crate::qspi::QuadDma)),
         (("dac", "CH1"), quote!(crate::dac::DacDma1)),
         (("dac", "CH2"), quote!(crate::dac::DacDma2)),
-<<<<<<< HEAD
-        (("adc", "ADC"), quote!(crate::adc::RxDma)),
-        (("adc", "ADC1"), quote!(crate::adc::RxDma)),
-        (("adc", "ADC2"), quote!(crate::adc::RxDma)),
-        (("adc", "ADC3"), quote!(crate::adc::RxDma)),
-=======
         (("timer", "UP"), quote!(crate::timer::UpDma)),
         (("hash", "IN"), quote!(crate::hash::Dma)),
         (("cryp", "IN"), quote!(crate::cryp::DmaIn)),
@@ -1145,7 +1139,10 @@
         (("timer", "CH2"), quote!(crate::timer::Ch2Dma)),
         (("timer", "CH3"), quote!(crate::timer::Ch3Dma)),
         (("timer", "CH4"), quote!(crate::timer::Ch4Dma)),
->>>>>>> cdd1c671
+        (("adc", "ADC"), quote!(crate::adc::RxDma)),
+        (("adc", "ADC1"), quote!(crate::adc::RxDma)),
+        (("adc", "ADC2"), quote!(crate::adc::RxDma)),
+        (("adc", "ADC3"), quote!(crate::adc::RxDma)),
     ]
     .into();
 

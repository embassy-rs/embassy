--- conflicted
+++ resolved
@@ -75,13 +75,10 @@
 - fix: fixing channel numbers on vbat and vddcore for adc on adc
 - adc: adding disable to vbat
 - feat: stm32/flash: add async support for h7 family
-<<<<<<< HEAD
 - feat: exti brought in line with other drivers' interrupt rebinding system ([#4922](https://github.com/embassy-rs/embassy/pull/4922))
 - removal: ExtiInput no longer accepts AnyPin/AnyChannel; AnyChannel removed entirely
 - change: build script now generates `unimpl_tsc` cfg option when a chip has a TSC peripheral but no driver
-=======
 - feat: stm32/lcd: added implementation
->>>>>>> eb4e4100
 
 ## 0.4.0 - 2025-08-26
 

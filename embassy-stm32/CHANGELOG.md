--- conflicted
+++ resolved
@@ -23,13 +23,10 @@
 - feat: Allow OSPI DMA writes larger than 64kB using chunking
 - feat: More ADC enums for g0 PAC, API change for oversampling, allow separate sample times
 - feat: Add USB CRS sync support for STM32C071
-<<<<<<< HEAD
 - feat: stm32/rcc/mco: Added support for IO driver strength when using Master Clock Out IO. This changes signature on Mco::new taking a McoConfig struct ([#4679](https://github.com/embassy-rs/embassy/pull/4679))
-=======
 - fix: RTC register definition for STM32L4P5 and L4Q5 as they use v3 register map.
 - fix: Cut down the capabilities of the STM32L412 and L422 RTC as those are missing binary timer mode and underflow interrupt.
 - fix: Allow configuration of the internal pull up/down resistors on the pins for the Qei peripheral, as well as the Qei decoder mode.
->>>>>>> 5ad71050
 
 ## 0.4.0 - 2025-08-26
 

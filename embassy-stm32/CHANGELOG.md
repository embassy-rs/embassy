# Changelog for embassy-stm32

All notable changes to this project will be documented in this file.

The format is based on [Keep a Changelog](https://keepachangelog.com/en/1.0.0/),
and this project adheres to [Semantic Versioning](https://semver.org/spec/v2.0.0.html).

<!-- next-header -->
### [Unreleased]

* **Fix(stm32h5):** Prevent a HardFault crash on STM32H5 devices by changing `uid()` to return `[u8; 12]` by value instead of a reference. (Fixes #2696)
## Unreleased - ReleaseDate

<<<<<<< HEAD
- feat: Added support for injected ADC sampling for g4 ([#4243](https://github.com/embassy-rs/embassy/pull/4243))
=======
- fix flash erase on L4 & L5
>>>>>>> 2a79c55d
- fix: Fixed STM32H5 builds requiring time feature
- feat: Derive Clone, Copy for QSPI Config
- fix: stm32/i2c in master mode (blocking): subsequent transmissions failed after a NACK was received
- feat: stm32/timer: add set_polarity functions for main and complementary outputs in complementary_pwm
- Add I2S support for STM32F1, STM32C0, STM32F0, STM32F3, STM32F7, STM32G0, STM32WL, STM32H5, STM32H7RS
- fix: STM32: Prevent dropped DacChannel from disabling Dac peripheral if another DacChannel is still in scope ([#4577](https://github.com/embassy-rs/embassy/pull/4577))
- feat: Added support for more OctoSPI configurations (e.g. APS6408 RAM) ([#4581](https://github.com/embassy-rs/embassy/pull/4581))
- fix: stm32/usart: fix bug with blocking flush in buffered uart ([#4648](https://github.com/embassy-rs/embassy/pull/4648))
- fix: stm32/(ospi/hspi/xspi): Fix the alternate bytes register config sticking around for subsequent writes
- feat: Configurable gpio speed for QSPI
- feat: derive Clone, Copy and defmt::Format for all *SPI-related configs
- fix: handle address and data-length errors in OSPI
- feat: Allow OSPI DMA writes larger than 64kB using chunking
- feat: More ADC enums for g0 PAC, API change for oversampling, allow separate sample times
- feat: Add USB CRS sync support for STM32C071
- fix: RTC register definition for STM32L4P5 and L4Q5 as they use v3 register map.
- fix: Cut down the capabilities of the STM32L412 and L422 RTC as those are missing binary timer mode and underflow interrupt.
- fix: Allow configuration of the internal pull up/down resistors on the pins for the Qei peripheral, as well as the Qei decoder mode.
- feat: stm32/rcc/mco: Added support for IO driver strength when using Master Clock Out IO. This changes signature on Mco::new taking a McoConfig struct ([#4679](https://github.com/embassy-rs/embassy/pull/4679))
- feat: derive Clone, Copy and defmt::Format for all SPI-related configs
- feat: stm32/usart: add `eager_reads` option to control if buffered readers return as soon as possible or after more data is available ([#4668](https://github.com/embassy-rs/embassy/pull/4668))
- feat: stm32/usart: add `de_assertion_time` and `de_deassertion_time` config options
- change: stm32/uart: BufferedUartRx now returns all available bytes from the internal buffer

## 0.4.0 - 2025-08-26

- feat: stm32/sai: make NODIV independent of MCKDIV 
- fix: stm32/sai: fix WB MCKDIV
- fix: stm32/i2c: pull-down was enabled instead of pull-none when no internal pull-up was needed.
- feat: Improve blocking hash speed
- fix: Fix vrefbuf building with log feature
- fix: Fix performing a hash after performing a hmac
- chore: Updated stm32-metapac and stm32-data dependencies
- feat: stm32/adc/v3: allow DMA reads to loop through enable channels
- fix: Fix XSPI not disabling alternate bytes when they were previously enabled
- fix: Fix stm32h7rs init when using external flash via XSPI
- feat: Add Adc::new_with_clock() to configure analog clock
- feat: Add GPDMA linked-list + ringbuffer support ([#3923](https://github.com/embassy-rs/embassy/pull/3923))
- feat: Added support for STM32F1 peripheral pin remapping (AFIO) ([#4430](https://github.com/embassy-rs/embassy/pull/4430))

## 0.3.0 - 2025-08-12

- feat: Added VREFBUF voltage reference buffer driver ([#4524](https://github.com/embassy-rs/embassy/pull/4524))
- feat: Added complementary PWM idle-state control methods ([#4522](https://github.com/embassy-rs/embassy/pull/4522))
- feat: Added hardware oversampling support for ADC v3 ([#4279](https://github.com/embassy-rs/embassy/pull/4279))
- feat: Added ADC4 support for STM32WBA devices
- feat: Added USB OTG HS support for STM32WBA devices
- feat: Added STM32C071 and STM32C051 RCC support
- feat: Added PWM pin configuration options for different GPIO modes
- feat: Added RTC low-power support for STM32WBA65 ([#4418](https://github.com/embassy-rs/embassy/pull/4418))
- feat: Added eMMC support for SDMMC
- feat: Added auto-calibration for MSI frequencies on U5 devices ([#4313](https://github.com/embassy-rs/embassy/pull/4313))
- feat: Added DAC::new_unbuffered method ([#4183](https://github.com/embassy-rs/embassy/pull/4183))
- feat: Added helper methods for low-power interrupt timer ([#4305](https://github.com/embassy-rs/embassy/pull/4305))
- feat: Added ADC v1 analog watchdog implementation ([#4330](https://github.com/embassy-rs/embassy/pull/4330))
- feat: Added OPAMP RCC initialization ([#4358](https://github.com/embassy-rs/embassy/pull/4358))
- feat: Added const constructors for RCC Config structs ([#4231](https://github.com/embassy-rs/embassy/pull/4231))
- feat: Added FDCAN/BXCAN RAII instance counters ([#4272](https://github.com/embassy-rs/embassy/pull/4272))
- fix: Fixed I2C slave blocking read/write support ([#4454](https://github.com/embassy-rs/embassy/pull/4454))
- fix: Fixed STM32WBA VDDIO2 configuration ([#4424](https://github.com/embassy-rs/embassy/pull/4424))
- fix: Fixed timer break input 2 trait naming
- fix: Fixed dead-time computation in complementary PWM
- fix: Fixed get_max_duty off-by-one error for center-aligned mode ([#4302](https://github.com/embassy-rs/embassy/pull/4302))
- fix: Fixed STM32C09x build issues
- fix: Fixed STM32G0B0 build issues
- fix: Fixed HSEM CPUID detection and added missing RCC initialization ([#4324](https://github.com/embassy-rs/embassy/pull/4324))
- fix: Enable autoreload preload for complementary PWM ([#4303](https://github.com/embassy-rs/embassy/pull/4303))
- fix: Fixed DMA packing/unpacking functionality
- fix: Added missing fence on BDMA start operations
- fix: Improve error handling for I2C v2 NACK conditions
- fix: Renamed frequency parameters for consistency (freq -> frequency)
- chore: Updated stm32-metapac and stm32-data dependencies
- chore: Modify BufferedUart initialization to take pins before interrupts ([#3983](https://github.com/embassy-rs/embassy/pull/3983))
- feat: Added a 'single-bank' and a 'dual-bank' feature so chips with configurable flash bank setups are be supported in embassy ([#4125](https://github.com/embassy-rs/embassy/pull/4125))
- feat: Add automatic setting of remap bits when using alternate DMA channels on STM32F0 and STM32F3 devices ([#3653](https://github.com/embassy-rs/embassy/pull/3653))

## 0.2.0 - 2025-01-10

Starting 2025 strong with a release packed with new, exciting good stuff! 🚀

### New chips

This release adds support for many newly-released STM32 chips.

- STM32H7[RS] "bootflash line" ([#2898](https://github.com/embassy-rs/embassy/pull/2898))
- STM32U0 ([#2809](https://github.com/embassy-rs/embassy/pull/2809) [#2813](https://github.com/embassy-rs/embassy/pull/2813))
- STM32H5[23] ([#2892](https://github.com/embassy-rs/embassy/pull/2892))
- STM32U5[FG] ([#2892](https://github.com/embassy-rs/embassy/pull/2892))
- STM32WBA5[045] ([#2892](https://github.com/embassy-rs/embassy/pull/2892))

### Simpler APIs with less generics

Many HAL APIs have been simplified thanks to reducing the amount of generic parameters. This helps with creating arrays of pins or peripherals, and for calling the same code with different pins/peripherals without incurring in code size penalties d

For GPIO, the pins have been eliminated. `Output<'_, PA4>` is now `Output<'_>`.

For peripherals, both pins and DMA channels have been eliminated. Peripherals now have a "mode" generic param that specifies whether it's capable of async operation. For example, `I2c<'_, I2C2, NoDma, NoDma>` is now `I2c<'_, Blocking>` and `I2c<'_, I2C2, DMA2_CH1, DMA2_CH2>` is now `I2c<'_, Async>`.

- Removed DMA channel generic params for UART ([#2821](https://github.com/embassy-rs/embassy/pull/2821)), I2C ([#2820](https://github.com/embassy-rs/embassy/pull/2820)), SPI ([#2819](https://github.com/embassy-rs/embassy/pull/2819)), QSPI ([#2982](https://github.com/embassy-rs/embassy/pull/2982)), OSPI ([#2941](https://github.com/embassy-rs/embassy/pull/2941)).
- Removed peripheral generic params for GPIO ([#2471](https://github.com/embassy-rs/embassy/pull/2471)), UART ([#2836](https://github.com/embassy-rs/embassy/pull/2836)), I2C ([#2974](https://github.com/embassy-rs/embassy/pull/2974)), SPI ([#2835](https://github.com/embassy-rs/embassy/pull/2835))
- Remove generics in CAN ([#3012](https://github.com/embassy-rs/embassy/pull/3012), [#3020](https://github.com/embassy-rs/embassy/pull/3020), [#3032](https://github.com/embassy-rs/embassy/pull/3032), [#3033](https://github.com/embassy-rs/embassy/pull/3033))

### More complete and consistent RCC

RCC support has been vastly expanded and improved.
- The API is now consistent across all STM32 families. Previously in some families you'd configure the desired target frequencies for `sysclk` and the buses and `embassy-stm32` would try to calculate dividers and muxes to hit them as close as possible. This has proved to be intractable in the general case and hard to extend to more exotic RCC configurations. So, we have standardized on an API where the user specifies the settings for dividers and muxes directly. It's lower level but gices more control to the user, supports all edge case exotic configurations, and makes it easier to translate a configuration from the STM32CubeMX tool. ([Tracking issue](https://github.com/embassy-rs/embassy/issues/2515). [#2624](https://github.com/embassy-rs/embassy/pull/2624). F0, F1 [#2564](https://github.com/embassy-rs/embassy/pull/2564), F3 [#2560](https://github.com/embassy-rs/embassy/pull/2560), U5 [#2617](https://github.com/embassy-rs/embassy/pull/2617), [#3514](https://github.com/embassy-rs/embassy/pull/3514), [#3513](https://github.com/embassy-rs/embassy/pull/3513), G4 [#2579](https://github.com/embassy-rs/embassy/pull/2579), [#2618](https://github.com/embassy-rs/embassy/pull/2618), WBA [#2520](https://github.com/embassy-rs/embassy/pull/2520), G0, C0 ([#2656](https://github.com/embassy-rs/embassy/pull/2656)).
- Added support for configuring all per-peripheral clock muxes (CCIPRx, DCKCFGRx registers) in `config.rcc.mux`. This was previously handled in an ad-hoc way in some drivers (e.g. USB) and not at all in others (causing e.g. wrong SPI frequency) ([#2521](https://github.com/embassy-rs/embassy/pull/2521), [#2583](https://github.com/embassy-rs/embassy/pull/2583), [#2634](https://github.com/embassy-rs/embassy/pull/2634), [#2626](https://github.com/embassy-rs/embassy/pull/2626), [#2815](https://github.com/embassy-rs/embassy/pull/2815), [#2517](https://github.com/embassy-rs/embassy/pull/2517)).
- Switch to a safe configuration before configuring RCC. This helps avoid crashes when RCC has been already configured previously (for example by a bootloader). (F2, F4, F7 [#2829](https://github.com/embassy-rs/embassy/pull/2829), C0, F0, F1, F3, G0, G4, H5, H7[#3008](https://github.com/embassy-rs/embassy/pull/3008))
- Some new nice features:
    - Expose RCC enable and disable in public API. ([#2807](https://github.com/embassy-rs/embassy/pull/2807))
    - Add `unchecked-overclocking` feature that disables all asserts, allowing running RCC out of spec. ([#3574](https://github.com/embassy-rs/embassy/pull/3574))
- Many fixes:
    - Workaround H5 errata that accidentally clears RAM on backup domain reset. ([#2616](https://github.com/embassy-rs/embassy/pull/2616))
    - Reset RTC on L0 ([#2597](https://github.com/embassy-rs/embassy/pull/2597))
    - Fix H7 to use correct unit in vco clock check ([#2537](https://github.com/embassy-rs/embassy/pull/2537))
    - Fix incorrect D1CPRE max for STM32H7 RM0468 ([#2518](https://github.com/embassy-rs/embassy/pull/2518))
    - WBA's high speed external clock has to run at 32 MHz ([#2511](https://github.com/embassy-rs/embassy/pull/2511))
    - Take into account clock propagation delay to peripherals after enabling a clock. ([#2677](https://github.com/embassy-rs/embassy/pull/2677))
    - Fix crash caused by using higher MSI range as sysclk on STM32WL ([#2786](https://github.com/embassy-rs/embassy/pull/2786))
    - fix using HSI48 as SYSCLK on F0 devices with CRS ([#3652](https://github.com/embassy-rs/embassy/pull/3652))
    - compute LSE and LSI frequency for STM32L and STM32U0 series ([#3554](https://github.com/embassy-rs/embassy/pull/3554))
    - Add support for LSESYS, used to pass LSE clock to peripherals ([#3518](https://github.com/embassy-rs/embassy/pull/3518))
    - H5: LSE low drive mode is not functional ([#2738](https://github.com/embassy-rs/embassy/pull/2738))

### New peripheral drivers

- Dual-core support. First core initializes RCC and writes a struct into shared memory that the second core uses, ensuring no conflicts. ([#3158](https://github.com/embassy-rs/embassy/pull/3158), [#3263](https://github.com/embassy-rs/embassy/pull/3263), [#3687](https://github.com/embassy-rs/embassy/pull/3687))
- USB Type-C/USB Power Delivery Interface (UCPD) ([#2652](https://github.com/embassy-rs/embassy/pull/2652), [#2683](https://github.com/embassy-rs/embassy/pull/2683), [#2701](https://github.com/embassy-rs/embassy/pull/2701), [#2925](https://github.com/embassy-rs/embassy/pull/2925), [#3084](https://github.com/embassy-rs/embassy/pull/3084), [#3271](https://github.com/embassy-rs/embassy/pull/3271), [#3678](https://github.com/embassy-rs/embassy/pull/3678), [#3714](https://github.com/embassy-rs/embassy/pull/3714))
- Touch sensing controller (TSC) ([#2853](https://github.com/embassy-rs/embassy/pull/2853), [#3111](https://github.com/embassy-rs/embassy/pull/3111), [#3163](https://github.com/embassy-rs/embassy/pull/3163), [#3274](https://github.com/embassy-rs/embassy/pull/3274))
- Display Serial Interface (DSI) [#2903](https://github.com/embassy-rs/embassy/pull/2903), ([#3082](https://github.com/embassy-rs/embassy/pull/3082))
- LCD/TFT Display Controller (LTDC) ([#3126](https://github.com/embassy-rs/embassy/pull/3126), [#3458](https://github.com/embassy-rs/embassy/pull/3458))
- SPDIF receiver (SPDIFRX) ([#3280](https://github.com/embassy-rs/embassy/pull/3280))
- CORDIC math accelerator ([#2697](https://github.com/embassy-rs/embassy/pull/2697))
- Digital Temperature Sensor (DTS) ([#3717](https://github.com/embassy-rs/embassy/pull/3717))
- HMAC accelerator ([#2565](https://github.com/embassy-rs/embassy/pull/2565))
- Hash accelerator ([#2528](https://github.com/embassy-rs/embassy/pull/2528))
- Crypto accelerator ([#2619](https://github.com/embassy-rs/embassy/pull/2619), [#2691](https://github.com/embassy-rs/embassy/pull/2691))
- Semaphore (HSEM) ([#2777](https://github.com/embassy-rs/embassy/pull/2777), [#3161](https://github.com/embassy-rs/embassy/pull/3161))

### Improvements to existing drivers

GPIO:
- Generate singletons only for pins that actually exist. ([#3738](https://github.com/embassy-rs/embassy/pull/3738))
- Add `set_as_analog` to Flex ([#3017](https://github.com/embassy-rs/embassy/pull/3017))
- Add `embedded-hal` v0.2 `InputPin` impls for `OutputOpenDrain`. ([#2716](https://github.com/embassy-rs/embassy/pull/2716))
- Add a config option to make the VDDIO2 supply line valid ([#2737](https://github.com/embassy-rs/embassy/pull/2737))
- Refactor AfType ([#3031](https://github.com/embassy-rs/embassy/pull/3031))
- Gpiov1: Do not call set_speed for AFType::Input ([#2996](https://github.com/embassy-rs/embassy/pull/2996))

UART:
- Add embedded-io impls ([#2739](https://github.com/embassy-rs/embassy/pull/2739))
- Add support for changing baud rate ([#3512](https://github.com/embassy-rs/embassy/pull/3512))
- Add split_ref ([#3500](https://github.com/embassy-rs/embassy/pull/3500))
- Add data bit selection ([#3595](https://github.com/embassy-rs/embassy/pull/3595))
- Add RX Pull configuration option ([#3415](https://github.com/embassy-rs/embassy/pull/3415))
- Add async flush ([#3379](https://github.com/embassy-rs/embassy/pull/3379))
- Add support for sending breaks ([#3286](https://github.com/embassy-rs/embassy/pull/3286))
- Disconnect pins on drop ([#3006](https://github.com/embassy-rs/embassy/pull/3006))
- Half-duplex improvements
    - Add half-duplex for all USART versions ([#2833](https://github.com/embassy-rs/embassy/pull/2833))
    - configurable readback for half-duplex. ([#3679](https://github.com/embassy-rs/embassy/pull/3679))
    - Convert uart half_duplex to use user configurable IO ([#3233](https://github.com/embassy-rs/embassy/pull/3233))
    - Fix uart::flush with FIFO at Half-Duplex mode ([#2895](https://github.com/embassy-rs/embassy/pull/2895))
    - Fix Half-Duplex sequential reads and writes ([#3089](https://github.com/embassy-rs/embassy/pull/3089))
    - disable transmitter during during half-duplex flush ([#3299](https://github.com/embassy-rs/embassy/pull/3299))
- Buffered UART improvements
    - Add embedded-io ReadReady impls ([#3179](https://github.com/embassy-rs/embassy/pull/3179), [#3451](https://github.com/embassy-rs/embassy/pull/3451))
    - Add constructors for RS485 ([#3441](https://github.com/embassy-rs/embassy/pull/3441))
    - Fix RingBufferedUartRx hard-resetting DMA after initial error ([#3356](https://github.com/embassy-rs/embassy/pull/3356))
    - Don't teardown during reconfigure ([#2989](https://github.com/embassy-rs/embassy/pull/2989))
    - Wake receive task for each received byte ([#2722](https://github.com/embassy-rs/embassy/pull/2722))
    - Fix dma and idle line detection in ringbuffereduartrx ([#3319](https://github.com/embassy-rs/embassy/pull/3319))

SPI:
- Add MISO pullup configuration option ([#2943](https://github.com/embassy-rs/embassy/pull/2943))
- Add slew rate configuration options ([#3669](https://github.com/embassy-rs/embassy/pull/3669))
- Fix blocking_write on nosck spi. ([#3035](https://github.com/embassy-rs/embassy/pull/3035))
- Restrict txonly_nosck to SPIv1, it hangs in other versions. ([#3028](https://github.com/embassy-rs/embassy/pull/3028))
- Fix non-u8 word sizes. ([#3363](https://github.com/embassy-rs/embassy/pull/3363))
- Issue correct DMA word length when reading to prevent hang. ([#3362](https://github.com/embassy-rs/embassy/pull/3362))
- Add proper rxonly support for spi_v3 and force tx dma stream requirements. ([#3007](https://github.com/embassy-rs/embassy/pull/3007))

I2C:
- Implement asynchronous transactions ([#2742](https://github.com/embassy-rs/embassy/pull/2742))
- Implement blocking transactions ([#2713](https://github.com/embassy-rs/embassy/pull/2713))
- Disconnect pins on drop ([#3006](https://github.com/embassy-rs/embassy/pull/3006))
- Ensure bus is free before master-write operation ([#3104](https://github.com/embassy-rs/embassy/pull/3104))
- Add workaround for STM32 i2cv1 errata ([#2887](https://github.com/embassy-rs/embassy/pull/2887))
- Fix disabling pullup accidentally enabling pulldown ([#3410](https://github.com/embassy-rs/embassy/pull/3410))

Flash:
- Add L5 support ([#3423](https://github.com/embassy-rs/embassy/pull/3423))
- Add H5 support ([#3305](https://github.com/embassy-rs/embassy/pull/3305))
- add F2 support ([#3303](https://github.com/embassy-rs/embassy/pull/3303))
- Add U5 support ([#2591](https://github.com/embassy-rs/embassy/pull/2591), [#2792](https://github.com/embassy-rs/embassy/pull/2792))
- Add H50x support ([#2600](https://github.com/embassy-rs/embassy/pull/2600), [#2808](https://github.com/embassy-rs/embassy/pull/2808))
- Fix flash erase on F3 ([#3744](https://github.com/embassy-rs/embassy/pull/3744))
- Support G0 second flash bank ([#3711](https://github.com/embassy-rs/embassy/pull/3711))
- F1, F3: wait for BSY flag to clear before flashing ([#3217](https://github.com/embassy-rs/embassy/pull/3217))
- H7: enhance resilience to program sequence errors (pgserr) ([#2539](https://github.com/embassy-rs/embassy/pull/2539))

ADC:
- Add `AnyAdcChannel` type. You can obtain it from a pin with `.degrade_adc()`. Useful for making arrays of ADC pins. ([#2985](https://github.com/embassy-rs/embassy/pull/2985))
- Add L0 support ([#2544](https://github.com/embassy-rs/embassy/pull/2544))
- Add U5 support ([#3688](https://github.com/embassy-rs/embassy/pull/3688))
- Add H5 support ([#2613](https://github.com/embassy-rs/embassy/pull/2613), [#3557](https://github.com/embassy-rs/embassy/pull/3557))
- Add G4 async support ([#3566](https://github.com/embassy-rs/embassy/pull/3566))
- Add G4 support for calibrating differential inputs ([#3735](https://github.com/embassy-rs/embassy/pull/3735))
- Add oversampling and differential support for G4 ([#3169](https://github.com/embassy-rs/embassy/pull/3169))
- Add DMA support for ADC v2 ([#3116](https://github.com/embassy-rs/embassy/pull/3116))
- Add DMA support for ADC v3 and v4 ([#3128](https://github.com/embassy-rs/embassy/pull/3128))
- Unify naming `blocking_read` for blocking, `read` for async. ([#3148](https://github.com/embassy-rs/embassy/pull/3148))
- Fix channel count for the STM32G4 ADCs. ([#2828](https://github.com/embassy-rs/embassy/pull/2828))
- Fix blocking_delay_us() overflowing when sys freq is high ([#2825](https://github.com/embassy-rs/embassy/pull/2825))
- Remove need for taking a `Delay` impl. ([#2797](https://github.com/embassy-rs/embassy/pull/2797))
- H5: set OR.OP0 to 1 when ADCx_INP0 is selected, per RM ([#2776](https://github.com/embassy-rs/embassy/pull/2776))
- Add oversampling support ([#3124](https://github.com/embassy-rs/embassy/pull/3124))
- Adc averaging support for ADC v4. ([#3110](https://github.com/embassy-rs/embassy/pull/3110))
- F2 ADC fixes ([#2513](https://github.com/embassy-rs/embassy/pull/2513))

DAC:
- Fix new_internal not setting mode as documented ([#2886](https://github.com/embassy-rs/embassy/pull/2886))

OPAMP:
- Add missing opamp external outputs for STM32G4 ([#3636](https://github.com/embassy-rs/embassy/pull/3636))
- Add extra lifetime to opamp-using structs ([#3207](https://github.com/embassy-rs/embassy/pull/3207))
- Make OpAmp usable in follower configuration for internal DAC channel ([#3021](https://github.com/embassy-rs/embassy/pull/3021))

CAN:
- Add FDCAN support. ([#2475](https://github.com/embassy-rs/embassy/pull/2475), [#2571](https://github.com/embassy-rs/embassy/pull/2571), [#2623](https://github.com/embassy-rs/embassy/pull/2623), [#2631](https://github.com/embassy-rs/embassy/pull/2631), [#2635](https://github.com/embassy-rs/embassy/pull/2635), [#2637](https://github.com/embassy-rs/embassy/pull/2637), [#2645](https://github.com/embassy-rs/embassy/pull/2645), [#2647](https://github.com/embassy-rs/embassy/pull/2647), [#2658](https://github.com/embassy-rs/embassy/pull/2658), [#2703](https://github.com/embassy-rs/embassy/pull/2703), [#3364](https://github.com/embassy-rs/embassy/pull/3364))
- Simplify BXCAN API, make BXCAN and FDCAN APIs consistent. ([#2760](https://github.com/embassy-rs/embassy/pull/2760), [#2693](https://github.com/embassy-rs/embassy/pull/2693), [#2744](https://github.com/embassy-rs/embassy/pull/2744))
- Add buffered mode support ([#2588](https://github.com/embassy-rs/embassy/pull/2588))
- Add support for modifying the receiver filters from `BufferedCan`, `CanRx`, and `BufferedCanRx` ([#3733](https://github.com/embassy-rs/embassy/pull/3733))
- Add support for optional FIFO scheduling for outgoing frames ([#2988](https://github.com/embassy-rs/embassy/pull/2988))
- fdcan: Properties for common runtime get/set operations ([#2840](https://github.com/embassy-rs/embassy/pull/2840))
- fdcan: implement bus-off recovery ([#2832](https://github.com/embassy-rs/embassy/pull/2832))
- Add BXCAN sleep/wakeup functionality ([#2854](https://github.com/embassy-rs/embassy/pull/2854))
- Fix BXCAN hangs ([#3468](https://github.com/embassy-rs/embassy/pull/3468))
- add RTR flag if it is remote frame ([#3421](https://github.com/embassy-rs/embassy/pull/3421))
- Fix log storm when no CAN is connected ([#3284](https://github.com/embassy-rs/embassy/pull/3284))
- Fix error handling ([#2850](https://github.com/embassy-rs/embassy/pull/2850))
- Give CAN a kick when writing into TX buffer via sender. ([#2646](https://github.com/embassy-rs/embassy/pull/2646))
- Preseve the RTR flag in messages. ([#2745](https://github.com/embassy-rs/embassy/pull/2745))

FMC:
- Add 13bit address sdram constructors ([#3189](https://github.com/embassy-rs/embassy/pull/3189))

xSPI:
- Add OCTOSPI support ([#2672](https://github.com/embassy-rs/embassy/pull/2672))
- Add OCTOSPIM support ([#3102](https://github.com/embassy-rs/embassy/pull/3102))
- Add HEXADECASPI support ([#3667](https://github.com/embassy-rs/embassy/pull/3667))
- Add memory mapping support for QSPI ([#3725](https://github.com/embassy-rs/embassy/pull/3725))
- Add memory mapping support for OCTOSPI ([#3456](https://github.com/embassy-rs/embassy/pull/3456))
- Add async support for QSPI ([#3475](https://github.com/embassy-rs/embassy/pull/3475))
- Fix QSPI synchronous read operation hangs when FIFO is not full ([#3724](https://github.com/embassy-rs/embassy/pull/3724))
- Stick to `blocking_*` naming convention for QSPI, OSPI ([#3661](https://github.com/embassy-rs/embassy/pull/3661))

SDMMC:
- Add `block-device-driver` impl for use with `embedded-fatfs` ([#2607](https://github.com/embassy-rs/embassy/pull/2607))
- Allow cmd block to be passed in for sdmmc dma transfers ([#3188](https://github.com/embassy-rs/embassy/pull/3188))

ETH:
- Fix reception of multicast packets ([#3488](https://github.com/embassy-rs/embassy/pull/3488), [#3707](https://github.com/embassy-rs/embassy/pull/3707))
- Add support for executing custom SMI commands ([#3355](https://github.com/embassy-rs/embassy/pull/3355))
- Add support for MII interface ([#2465](https://github.com/embassy-rs/embassy/pull/2465))

USB:
- Assert correct clock on init. ([#2711](https://github.com/embassy-rs/embassy/pull/2711))
- Set PWR_CR2 USV on STM32L4 ([#2605](https://github.com/embassy-rs/embassy/pull/2605))
- USBD driver improvements:
    - Add ISO endpoint support ([#3314](https://github.com/embassy-rs/embassy/pull/3314))
    - Add support for L1. ([#2452](https://github.com/embassy-rs/embassy/pull/2452))
    - set USB initialization delay to 1µs ([#3700](https://github.com/embassy-rs/embassy/pull/3700))
- OTG driver improvements:
    - Add ISO endpoint support ([#3314](https://github.com/embassy-rs/embassy/pull/3314))
    - Add support for U595, U5A5 ([#3613](https://github.com/embassy-rs/embassy/pull/3613))
    - Add support for STM32H7R/S ([#3337](https://github.com/embassy-rs/embassy/pull/3337))
    - Add support for full-speed ULPI mode ([#3281](https://github.com/embassy-rs/embassy/pull/3281))
    - Make max EP count configurable ([#2881](https://github.com/embassy-rs/embassy/pull/2881))
    - fix corruption in CONTROL OUT transfers in stm32f4. ([#3565](https://github.com/embassy-rs/embassy/pull/3565))
    - Extract Synopsys USB OTG driver to a separate crate ([#2871](https://github.com/embassy-rs/embassy/pull/2871))
    - Add critical sections to avoid USB OTG corruption Errata ([#2823](https://github.com/embassy-rs/embassy/pull/2823))
    - Fix support for OTG_HS in FS mode. ([#2805](https://github.com/embassy-rs/embassy/pull/2805))

I2S:
- Add SPIv3 support. ([#2992](https://github.com/embassy-rs/embassy/pull/2992))
- Add full-duplex support. ([#2992](https://github.com/embassy-rs/embassy/pull/2992))
- Add I2S ringbuffered DMA support ([#3023](https://github.com/embassy-rs/embassy/pull/3023))
- Fix STM32F4 I2S clock calculations ([#3716](https://github.com/embassy-rs/embassy/pull/3716))

SAI:
- Add a function that waits for any SAI/ringbuffer write error ([#3545](https://github.com/embassy-rs/embassy/pull/3545))
- Disallow start without an initial write ([#3541](https://github.com/embassy-rs/embassy/pull/3541))
- Flush FIFO on init and disable ([#3538](https://github.com/embassy-rs/embassy/pull/3538))
- Fix MCKDIV for SAI v3/v4 ([#2710](https://github.com/embassy-rs/embassy/pull/2710))
- Pull down clock and data lines in receive mode ([#3326](https://github.com/embassy-rs/embassy/pull/3326))
- Add function to check if SAI is muted ([#3282](https://github.com/embassy-rs/embassy/pull/3282))

Low-power support:
- Update `embassy-executor` to v0.7.
- Add support for U0 ([#3556](https://github.com/embassy-rs/embassy/pull/3556))
- Add support for U5 ([#3496](https://github.com/embassy-rs/embassy/pull/3496))
- Add support for H5 ([#2877](https://github.com/embassy-rs/embassy/pull/2877))
- Add support for L4 ([#3213](https://github.com/embassy-rs/embassy/pull/3213))
- Fix low-power EXTI IRQ handler dropped edges ([#3404](https://github.com/embassy-rs/embassy/pull/3404))
- Fix alarms not triggering in some cases ([#3592](https://github.com/embassy-rs/embassy/pull/3592))

Timer:
- Add Input Capture high-level driver ([#2912](https://github.com/embassy-rs/embassy/pull/2912))
- Add PWM Input high-level driver ([#3014](https://github.com/embassy-rs/embassy/pull/3014))
- Add support for splitting `SimplePwm` into channels ([#3317](https://github.com/embassy-rs/embassy/pull/3317))
- Fix `SimplePwm` not enabling output pin in some stm32 families ([#2670](https://github.com/embassy-rs/embassy/pull/2670))
- Add LPTIM low-level driver. ([#3310](https://github.com/embassy-rs/embassy/pull/3310))
- Low-level TIM driver improvements:
    - Simplify traits, convert from trait methods to struct. ([#2728](https://github.com/embassy-rs/embassy/pull/2728))
    - Add `low_level::Timer::get_clock_frequency()` ([#2908](https://github.com/embassy-rs/embassy/pull/2908))
    - Fix 32bit timer off by one ARR error ([#2876](https://github.com/embassy-rs/embassy/pull/2876))
    - Avoid max_compare_value >= u16::MAX ([#3549](https://github.com/embassy-rs/embassy/pull/3549))

DMA:
- Add `AnyChannel` type. Similar to `AnyPin`, it allows representing any DMA channel at runtime without needing generics. ([#2606](https://github.com/embassy-rs/embassy/pull/2606))
, Add support for BDMA on H7 ([#2606](https://github.com/embassy-rs/embassy/pull/2606))
- Add async `stop()` function to BDMA, DMA ([#2757](https://github.com/embassy-rs/embassy/pull/2757))
- Add configuration option for DMA Request Priority ([#2680](https://github.com/embassy-rs/embassy/pull/2680))
- Rewrite DMA ringbuffers ([#3336](https://github.com/embassy-rs/embassy/pull/3336))
- Enable half transfer IRQ when constructing a ReadableDmaRingBuffer ([#3093](https://github.com/embassy-rs/embassy/pull/3093))
- Right-align `write_immediate()` in ring buffers ([#3588](https://github.com/embassy-rs/embassy/pull/3588))

`embassy-time` driver:
- Update to `embassy-time` v0.4, `embassy-time-driver` v0.2. ([#3593](https://github.com/embassy-rs/embassy/pull/3593))
- Change preference order of `time-driver-any` to pick less-featureful timers first. ([#2570](https://github.com/embassy-rs/embassy/pull/2570))
- Allow using more TIMx timers for the time driver  of TIM1 ([#2570](https://github.com/embassy-rs/embassy/pull/2570), [#2614](https://github.com/embassy-rs/embassy/pull/2614))
- Correctly gate `time` feature of embassy-embedded-hal in embassy-stm32 ([#3359](https://github.com/embassy-rs/embassy/pull/3359))
- adds timer-driver for tim21 and tim22 (on L0) ([#2450](https://github.com/embassy-rs/embassy/pull/2450))

WDG:
- Allow higher PSC value for iwdg_v3 ... ([#2628](https://github.com/embassy-rs/embassy/pull/2628))

Misc:
- Allow `bind_interrupts!` to accept conditional compilation attrs ([#3444](https://github.com/embassy-rs/embassy/pull/3444))

## 0.1.0 - 2024-01-12

First release.<|MERGE_RESOLUTION|>--- conflicted
+++ resolved
@@ -11,11 +11,8 @@
 * **Fix(stm32h5):** Prevent a HardFault crash on STM32H5 devices by changing `uid()` to return `[u8; 12]` by value instead of a reference. (Fixes #2696)
 ## Unreleased - ReleaseDate
 
-<<<<<<< HEAD
 - feat: Added support for injected ADC sampling for g4 ([#4243](https://github.com/embassy-rs/embassy/pull/4243))
-=======
 - fix flash erase on L4 & L5
->>>>>>> 2a79c55d
 - fix: Fixed STM32H5 builds requiring time feature
 - feat: Derive Clone, Copy for QSPI Config
 - fix: stm32/i2c in master mode (blocking): subsequent transmissions failed after a NACK was received

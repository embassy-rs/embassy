# Changelog for embassy-stm32

All notable changes to this project will be documented in this file.

The format is based on [Keep a Changelog](https://keepachangelog.com/en/1.0.0/),
and this project adheres to [Semantic Versioning](https://semver.org/spec/v2.0.0.html).

<!-- next-header -->
## Unreleased - ReleaseDate

<<<<<<< HEAD
- feat: Added support for injected ADC sampling for g4 ([#4243](https://github.com/embassy-rs/embassy/pull/4243))
=======
- fix: Fixed STM32H5 builds requiring time feature
- feat: Derive Clone, Copy for QSPI Config
- fix: stm32/i2c in master mode (blocking): subsequent transmissions failed after a NACK was received
- feat: stm32/timer: add set_polarity functions for main and complementary outputs in complementary_pwm
- Add I2S support for STM32F1, STM32C0, STM32F0, STM32F3, STM32F7, STM32G0, STM32WL, STM32H5, STM32H7RS
- fix: STM32: Prevent dropped DacChannel from disabling Dac peripheral if another DacChannel is still in scope ([#4577](https://github.com/embassy-rs/embassy/pull/4577))
- feat: Added support for more OctoSPI configurations (e.g. APS6408 RAM) ([#4581](https://github.com/embassy-rs/embassy/pull/4581))
- fix: stm32/usart: fix bug with blocking flush in buffered uart ([#4648](https://github.com/embassy-rs/embassy/pull/4648))
- fix: stm32/(ospi/hspi/xspi): Fix the alternate bytes register config sticking around for subsequent writes
- feat: Configurable gpio speed for QSPI
- feat: derive Clone, Copy and defmt::Format for all *SPI-related configs
- fix: handle address and data-length errors in OSPI
- feat: Allow OSPI DMA writes larger than 64kB using chunking
- feat: More ADC enums for g0 PAC, API change for oversampling, allow separate sample times

## 0.4.0 - 2025-08-26

- feat: stm32/sai: make NODIV independent of MCKDIV 
- fix: stm32/sai: fix WB MCKDIV
>>>>>>> 90f64979
- fix: stm32/i2c: pull-down was enabled instead of pull-none when no internal pull-up was needed.
- feat: Improve blocking hash speed
- fix: Fix vrefbuf building with log feature
- fix: Fix performing a hash after performing a hmac
- chore: Updated stm32-metapac and stm32-data dependencies
- feat: stm32/adc/v3: allow DMA reads to loop through enable channels
- fix: Fix XSPI not disabling alternate bytes when they were previously enabled
- fix: Fix stm32h7rs init when using external flash via XSPI
- feat: Add Adc::new_with_clock() to configure analog clock
- feat: Add GPDMA linked-list + ringbuffer support ([#3923](https://github.com/embassy-rs/embassy/pull/3923))
- feat: Added support for STM32F1 peripheral pin remapping (AFIO) ([#4430](https://github.com/embassy-rs/embassy/pull/4430))

## 0.3.0 - 2025-08-12

- feat: Added VREFBUF voltage reference buffer driver ([#4524](https://github.com/embassy-rs/embassy/pull/4524))
- feat: Added complementary PWM idle-state control methods ([#4522](https://github.com/embassy-rs/embassy/pull/4522))
- feat: Added hardware oversampling support for ADC v3 ([#4279](https://github.com/embassy-rs/embassy/pull/4279))
- feat: Added ADC4 support for STM32WBA devices
- feat: Added USB OTG HS support for STM32WBA devices
- feat: Added STM32C071 and STM32C051 RCC support
- feat: Added PWM pin configuration options for different GPIO modes
- feat: Added RTC low-power support for STM32WBA65 ([#4418](https://github.com/embassy-rs/embassy/pull/4418))
- feat: Added eMMC support for SDMMC
- feat: Added auto-calibration for MSI frequencies on U5 devices ([#4313](https://github.com/embassy-rs/embassy/pull/4313))
- feat: Added DAC::new_unbuffered method ([#4183](https://github.com/embassy-rs/embassy/pull/4183))
- feat: Added helper methods for low-power interrupt timer ([#4305](https://github.com/embassy-rs/embassy/pull/4305))
- feat: Added ADC v1 analog watchdog implementation ([#4330](https://github.com/embassy-rs/embassy/pull/4330))
- feat: Added OPAMP RCC initialization ([#4358](https://github.com/embassy-rs/embassy/pull/4358))
- feat: Added const constructors for RCC Config structs ([#4231](https://github.com/embassy-rs/embassy/pull/4231))
- feat: Added FDCAN/BXCAN RAII instance counters ([#4272](https://github.com/embassy-rs/embassy/pull/4272))
- fix: Fixed I2C slave blocking read/write support ([#4454](https://github.com/embassy-rs/embassy/pull/4454))
- fix: Fixed STM32WBA VDDIO2 configuration ([#4424](https://github.com/embassy-rs/embassy/pull/4424))
- fix: Fixed timer break input 2 trait naming
- fix: Fixed dead-time computation in complementary PWM
- fix: Fixed get_max_duty off-by-one error for center-aligned mode ([#4302](https://github.com/embassy-rs/embassy/pull/4302))
- fix: Fixed STM32C09x build issues
- fix: Fixed STM32G0B0 build issues
- fix: Fixed HSEM CPUID detection and added missing RCC initialization ([#4324](https://github.com/embassy-rs/embassy/pull/4324))
- fix: Enable autoreload preload for complementary PWM ([#4303](https://github.com/embassy-rs/embassy/pull/4303))
- fix: Fixed DMA packing/unpacking functionality
- fix: Added missing fence on BDMA start operations
- fix: Improve error handling for I2C v2 NACK conditions
- fix: Renamed frequency parameters for consistency (freq -> frequency)
- chore: Updated stm32-metapac and stm32-data dependencies
- chore: Modify BufferedUart initialization to take pins before interrupts ([#3983](https://github.com/embassy-rs/embassy/pull/3983))
- feat: Added a 'single-bank' and a 'dual-bank' feature so chips with configurable flash bank setups are be supported in embassy ([#4125](https://github.com/embassy-rs/embassy/pull/4125))
- feat: Add automatic setting of remap bits when using alternate DMA channels on STM32F0 and STM32F3 devices ([#3653](https://github.com/embassy-rs/embassy/pull/3653))

## 0.2.0 - 2025-01-10

Starting 2025 strong with a release packed with new, exciting good stuff! 🚀

### New chips

This release adds support for many newly-released STM32 chips.

- STM32H7[RS] "bootflash line" ([#2898](https://github.com/embassy-rs/embassy/pull/2898))
- STM32U0 ([#2809](https://github.com/embassy-rs/embassy/pull/2809) [#2813](https://github.com/embassy-rs/embassy/pull/2813))
- STM32H5[23] ([#2892](https://github.com/embassy-rs/embassy/pull/2892))
- STM32U5[FG] ([#2892](https://github.com/embassy-rs/embassy/pull/2892))
- STM32WBA5[045] ([#2892](https://github.com/embassy-rs/embassy/pull/2892))

### Simpler APIs with less generics

Many HAL APIs have been simplified thanks to reducing the amount of generic parameters. This helps with creating arrays of pins or peripherals, and for calling the same code with different pins/peripherals without incurring in code size penalties d

For GPIO, the pins have been eliminated. `Output<'_, PA4>` is now `Output<'_>`.

For peripherals, both pins and DMA channels have been eliminated. Peripherals now have a "mode" generic param that specifies whether it's capable of async operation. For example, `I2c<'_, I2C2, NoDma, NoDma>` is now `I2c<'_, Blocking>` and `I2c<'_, I2C2, DMA2_CH1, DMA2_CH2>` is now `I2c<'_, Async>`.

- Removed DMA channel generic params for UART ([#2821](https://github.com/embassy-rs/embassy/pull/2821)), I2C ([#2820](https://github.com/embassy-rs/embassy/pull/2820)), SPI ([#2819](https://github.com/embassy-rs/embassy/pull/2819)), QSPI ([#2982](https://github.com/embassy-rs/embassy/pull/2982)), OSPI ([#2941](https://github.com/embassy-rs/embassy/pull/2941)).
- Removed peripheral generic params for GPIO ([#2471](https://github.com/embassy-rs/embassy/pull/2471)), UART ([#2836](https://github.com/embassy-rs/embassy/pull/2836)), I2C ([#2974](https://github.com/embassy-rs/embassy/pull/2974)), SPI ([#2835](https://github.com/embassy-rs/embassy/pull/2835))
- Remove generics in CAN ([#3012](https://github.com/embassy-rs/embassy/pull/3012), [#3020](https://github.com/embassy-rs/embassy/pull/3020), [#3032](https://github.com/embassy-rs/embassy/pull/3032), [#3033](https://github.com/embassy-rs/embassy/pull/3033))

### More complete and consistent RCC

RCC support has been vastly expanded and improved.
- The API is now consistent across all STM32 families. Previously in some families you'd configure the desired target frequencies for `sysclk` and the buses and `embassy-stm32` would try to calculate dividers and muxes to hit them as close as possible. This has proved to be intractable in the general case and hard to extend to more exotic RCC configurations. So, we have standardized on an API where the user specifies the settings for dividers and muxes directly. It's lower level but gices more control to the user, supports all edge case exotic configurations, and makes it easier to translate a configuration from the STM32CubeMX tool. ([Tracking issue](https://github.com/embassy-rs/embassy/issues/2515). [#2624](https://github.com/embassy-rs/embassy/pull/2624). F0, F1 [#2564](https://github.com/embassy-rs/embassy/pull/2564), F3 [#2560](https://github.com/embassy-rs/embassy/pull/2560), U5 [#2617](https://github.com/embassy-rs/embassy/pull/2617), [#3514](https://github.com/embassy-rs/embassy/pull/3514), [#3513](https://github.com/embassy-rs/embassy/pull/3513), G4 [#2579](https://github.com/embassy-rs/embassy/pull/2579), [#2618](https://github.com/embassy-rs/embassy/pull/2618), WBA [#2520](https://github.com/embassy-rs/embassy/pull/2520), G0, C0 ([#2656](https://github.com/embassy-rs/embassy/pull/2656)).
- Added support for configuring all per-peripheral clock muxes (CCIPRx, DCKCFGRx registers) in `config.rcc.mux`. This was previously handled in an ad-hoc way in some drivers (e.g. USB) and not at all in others (causing e.g. wrong SPI frequency) ([#2521](https://github.com/embassy-rs/embassy/pull/2521), [#2583](https://github.com/embassy-rs/embassy/pull/2583), [#2634](https://github.com/embassy-rs/embassy/pull/2634), [#2626](https://github.com/embassy-rs/embassy/pull/2626), [#2815](https://github.com/embassy-rs/embassy/pull/2815), [#2517](https://github.com/embassy-rs/embassy/pull/2517)).
- Switch to a safe configuration before configuring RCC. This helps avoid crashes when RCC has been already configured previously (for example by a bootloader). (F2, F4, F7 [#2829](https://github.com/embassy-rs/embassy/pull/2829), C0, F0, F1, F3, G0, G4, H5, H7[#3008](https://github.com/embassy-rs/embassy/pull/3008))
- Some new nice features:
    - Expose RCC enable and disable in public API. ([#2807](https://github.com/embassy-rs/embassy/pull/2807))
    - Add `unchecked-overclocking` feature that disables all asserts, allowing running RCC out of spec. ([#3574](https://github.com/embassy-rs/embassy/pull/3574))
- Many fixes:
    - Workaround H5 errata that accidentally clears RAM on backup domain reset. ([#2616](https://github.com/embassy-rs/embassy/pull/2616))
    - Reset RTC on L0 ([#2597](https://github.com/embassy-rs/embassy/pull/2597))
    - Fix H7 to use correct unit in vco clock check ([#2537](https://github.com/embassy-rs/embassy/pull/2537))
    - Fix incorrect D1CPRE max for STM32H7 RM0468 ([#2518](https://github.com/embassy-rs/embassy/pull/2518))
    - WBA's high speed external clock has to run at 32 MHz ([#2511](https://github.com/embassy-rs/embassy/pull/2511))
    - Take into account clock propagation delay to peripherals after enabling a clock. ([#2677](https://github.com/embassy-rs/embassy/pull/2677))
    - Fix crash caused by using higher MSI range as sysclk on STM32WL ([#2786](https://github.com/embassy-rs/embassy/pull/2786))
    - fix using HSI48 as SYSCLK on F0 devices with CRS ([#3652](https://github.com/embassy-rs/embassy/pull/3652))
    - compute LSE and LSI frequency for STM32L and STM32U0 series ([#3554](https://github.com/embassy-rs/embassy/pull/3554))
    - Add support for LSESYS, used to pass LSE clock to peripherals ([#3518](https://github.com/embassy-rs/embassy/pull/3518))
    - H5: LSE low drive mode is not functional ([#2738](https://github.com/embassy-rs/embassy/pull/2738))

### New peripheral drivers

- Dual-core support. First core initializes RCC and writes a struct into shared memory that the second core uses, ensuring no conflicts. ([#3158](https://github.com/embassy-rs/embassy/pull/3158), [#3263](https://github.com/embassy-rs/embassy/pull/3263), [#3687](https://github.com/embassy-rs/embassy/pull/3687))
- USB Type-C/USB Power Delivery Interface (UCPD) ([#2652](https://github.com/embassy-rs/embassy/pull/2652), [#2683](https://github.com/embassy-rs/embassy/pull/2683), [#2701](https://github.com/embassy-rs/embassy/pull/2701), [#2925](https://github.com/embassy-rs/embassy/pull/2925), [#3084](https://github.com/embassy-rs/embassy/pull/3084), [#3271](https://github.com/embassy-rs/embassy/pull/3271), [#3678](https://github.com/embassy-rs/embassy/pull/3678), [#3714](https://github.com/embassy-rs/embassy/pull/3714))
- Touch sensing controller (TSC) ([#2853](https://github.com/embassy-rs/embassy/pull/2853), [#3111](https://github.com/embassy-rs/embassy/pull/3111), [#3163](https://github.com/embassy-rs/embassy/pull/3163), [#3274](https://github.com/embassy-rs/embassy/pull/3274))
- Display Serial Interface (DSI) [#2903](https://github.com/embassy-rs/embassy/pull/2903), ([#3082](https://github.com/embassy-rs/embassy/pull/3082))
- LCD/TFT Display Controller (LTDC) ([#3126](https://github.com/embassy-rs/embassy/pull/3126), [#3458](https://github.com/embassy-rs/embassy/pull/3458))
- SPDIF receiver (SPDIFRX) ([#3280](https://github.com/embassy-rs/embassy/pull/3280))
- CORDIC math accelerator ([#2697](https://github.com/embassy-rs/embassy/pull/2697))
- Digital Temperature Sensor (DTS) ([#3717](https://github.com/embassy-rs/embassy/pull/3717))
- HMAC accelerator ([#2565](https://github.com/embassy-rs/embassy/pull/2565))
- Hash accelerator ([#2528](https://github.com/embassy-rs/embassy/pull/2528))
- Crypto accelerator ([#2619](https://github.com/embassy-rs/embassy/pull/2619), [#2691](https://github.com/embassy-rs/embassy/pull/2691))
- Semaphore (HSEM) ([#2777](https://github.com/embassy-rs/embassy/pull/2777), [#3161](https://github.com/embassy-rs/embassy/pull/3161))

### Improvements to existing drivers

GPIO:
- Generate singletons only for pins that actually exist. ([#3738](https://github.com/embassy-rs/embassy/pull/3738))
- Add `set_as_analog` to Flex ([#3017](https://github.com/embassy-rs/embassy/pull/3017))
- Add `embedded-hal` v0.2 `InputPin` impls for `OutputOpenDrain`. ([#2716](https://github.com/embassy-rs/embassy/pull/2716))
- Add a config option to make the VDDIO2 supply line valid ([#2737](https://github.com/embassy-rs/embassy/pull/2737))
- Refactor AfType ([#3031](https://github.com/embassy-rs/embassy/pull/3031))
- Gpiov1: Do not call set_speed for AFType::Input ([#2996](https://github.com/embassy-rs/embassy/pull/2996))

UART:
- Add embedded-io impls ([#2739](https://github.com/embassy-rs/embassy/pull/2739))
- Add support for changing baud rate ([#3512](https://github.com/embassy-rs/embassy/pull/3512))
- Add split_ref ([#3500](https://github.com/embassy-rs/embassy/pull/3500))
- Add data bit selection ([#3595](https://github.com/embassy-rs/embassy/pull/3595))
- Add RX Pull configuration option ([#3415](https://github.com/embassy-rs/embassy/pull/3415))
- Add async flush ([#3379](https://github.com/embassy-rs/embassy/pull/3379))
- Add support for sending breaks ([#3286](https://github.com/embassy-rs/embassy/pull/3286))
- Disconnect pins on drop ([#3006](https://github.com/embassy-rs/embassy/pull/3006))
- Half-duplex improvements
    - Add half-duplex for all USART versions ([#2833](https://github.com/embassy-rs/embassy/pull/2833))
    - configurable readback for half-duplex. ([#3679](https://github.com/embassy-rs/embassy/pull/3679))
    - Convert uart half_duplex to use user configurable IO ([#3233](https://github.com/embassy-rs/embassy/pull/3233))
    - Fix uart::flush with FIFO at Half-Duplex mode ([#2895](https://github.com/embassy-rs/embassy/pull/2895))
    - Fix Half-Duplex sequential reads and writes ([#3089](https://github.com/embassy-rs/embassy/pull/3089))
    - disable transmitter during during half-duplex flush ([#3299](https://github.com/embassy-rs/embassy/pull/3299))
- Buffered UART improvements
    - Add embedded-io ReadReady impls ([#3179](https://github.com/embassy-rs/embassy/pull/3179), [#3451](https://github.com/embassy-rs/embassy/pull/3451))
    - Add constructors for RS485 ([#3441](https://github.com/embassy-rs/embassy/pull/3441))
    - Fix RingBufferedUartRx hard-resetting DMA after initial error ([#3356](https://github.com/embassy-rs/embassy/pull/3356))
    - Don't teardown during reconfigure ([#2989](https://github.com/embassy-rs/embassy/pull/2989))
    - Wake receive task for each received byte ([#2722](https://github.com/embassy-rs/embassy/pull/2722))
    - Fix dma and idle line detection in ringbuffereduartrx ([#3319](https://github.com/embassy-rs/embassy/pull/3319))

SPI:
- Add MISO pullup configuration option ([#2943](https://github.com/embassy-rs/embassy/pull/2943))
- Add slew rate configuration options ([#3669](https://github.com/embassy-rs/embassy/pull/3669))
- Fix blocking_write on nosck spi. ([#3035](https://github.com/embassy-rs/embassy/pull/3035))
- Restrict txonly_nosck to SPIv1, it hangs in other versions. ([#3028](https://github.com/embassy-rs/embassy/pull/3028))
- Fix non-u8 word sizes. ([#3363](https://github.com/embassy-rs/embassy/pull/3363))
- Issue correct DMA word length when reading to prevent hang. ([#3362](https://github.com/embassy-rs/embassy/pull/3362))
- Add proper rxonly support for spi_v3 and force tx dma stream requirements. ([#3007](https://github.com/embassy-rs/embassy/pull/3007))

I2C:
- Implement asynchronous transactions ([#2742](https://github.com/embassy-rs/embassy/pull/2742))
- Implement blocking transactions ([#2713](https://github.com/embassy-rs/embassy/pull/2713))
- Disconnect pins on drop ([#3006](https://github.com/embassy-rs/embassy/pull/3006))
- Ensure bus is free before master-write operation ([#3104](https://github.com/embassy-rs/embassy/pull/3104))
- Add workaround for STM32 i2cv1 errata ([#2887](https://github.com/embassy-rs/embassy/pull/2887))
- Fix disabling pullup accidentally enabling pulldown ([#3410](https://github.com/embassy-rs/embassy/pull/3410))

Flash:
- Add L5 support ([#3423](https://github.com/embassy-rs/embassy/pull/3423))
- Add H5 support ([#3305](https://github.com/embassy-rs/embassy/pull/3305))
- add F2 support ([#3303](https://github.com/embassy-rs/embassy/pull/3303))
- Add U5 support ([#2591](https://github.com/embassy-rs/embassy/pull/2591), [#2792](https://github.com/embassy-rs/embassy/pull/2792))
- Add H50x support ([#2600](https://github.com/embassy-rs/embassy/pull/2600), [#2808](https://github.com/embassy-rs/embassy/pull/2808))
- Fix flash erase on F3 ([#3744](https://github.com/embassy-rs/embassy/pull/3744))
- Support G0 second flash bank ([#3711](https://github.com/embassy-rs/embassy/pull/3711))
- F1, F3: wait for BSY flag to clear before flashing ([#3217](https://github.com/embassy-rs/embassy/pull/3217))
- H7: enhance resilience to program sequence errors (pgserr) ([#2539](https://github.com/embassy-rs/embassy/pull/2539))

ADC:
- Add `AnyAdcChannel` type. You can obtain it from a pin with `.degrade_adc()`. Useful for making arrays of ADC pins. ([#2985](https://github.com/embassy-rs/embassy/pull/2985))
- Add L0 support ([#2544](https://github.com/embassy-rs/embassy/pull/2544))
- Add U5 support ([#3688](https://github.com/embassy-rs/embassy/pull/3688))
- Add H5 support ([#2613](https://github.com/embassy-rs/embassy/pull/2613), [#3557](https://github.com/embassy-rs/embassy/pull/3557))
- Add G4 async support ([#3566](https://github.com/embassy-rs/embassy/pull/3566))
- Add G4 support for calibrating differential inputs ([#3735](https://github.com/embassy-rs/embassy/pull/3735))
- Add oversampling and differential support for G4 ([#3169](https://github.com/embassy-rs/embassy/pull/3169))
- Add DMA support for ADC v2 ([#3116](https://github.com/embassy-rs/embassy/pull/3116))
- Add DMA support for ADC v3 and v4 ([#3128](https://github.com/embassy-rs/embassy/pull/3128))
- Unify naming `blocking_read` for blocking, `read` for async. ([#3148](https://github.com/embassy-rs/embassy/pull/3148))
- Fix channel count for the STM32G4 ADCs. ([#2828](https://github.com/embassy-rs/embassy/pull/2828))
- Fix blocking_delay_us() overflowing when sys freq is high ([#2825](https://github.com/embassy-rs/embassy/pull/2825))
- Remove need for taking a `Delay` impl. ([#2797](https://github.com/embassy-rs/embassy/pull/2797))
- H5: set OR.OP0 to 1 when ADCx_INP0 is selected, per RM ([#2776](https://github.com/embassy-rs/embassy/pull/2776))
- Add oversampling support ([#3124](https://github.com/embassy-rs/embassy/pull/3124))
- Adc averaging support for ADC v4. ([#3110](https://github.com/embassy-rs/embassy/pull/3110))
- F2 ADC fixes ([#2513](https://github.com/embassy-rs/embassy/pull/2513))

DAC:
- Fix new_internal not setting mode as documented ([#2886](https://github.com/embassy-rs/embassy/pull/2886))

OPAMP:
- Add missing opamp external outputs for STM32G4 ([#3636](https://github.com/embassy-rs/embassy/pull/3636))
- Add extra lifetime to opamp-using structs ([#3207](https://github.com/embassy-rs/embassy/pull/3207))
- Make OpAmp usable in follower configuration for internal DAC channel ([#3021](https://github.com/embassy-rs/embassy/pull/3021))

CAN:
- Add FDCAN support. ([#2475](https://github.com/embassy-rs/embassy/pull/2475), [#2571](https://github.com/embassy-rs/embassy/pull/2571), [#2623](https://github.com/embassy-rs/embassy/pull/2623), [#2631](https://github.com/embassy-rs/embassy/pull/2631), [#2635](https://github.com/embassy-rs/embassy/pull/2635), [#2637](https://github.com/embassy-rs/embassy/pull/2637), [#2645](https://github.com/embassy-rs/embassy/pull/2645), [#2647](https://github.com/embassy-rs/embassy/pull/2647), [#2658](https://github.com/embassy-rs/embassy/pull/2658), [#2703](https://github.com/embassy-rs/embassy/pull/2703), [#3364](https://github.com/embassy-rs/embassy/pull/3364))
- Simplify BXCAN API, make BXCAN and FDCAN APIs consistent. ([#2760](https://github.com/embassy-rs/embassy/pull/2760), [#2693](https://github.com/embassy-rs/embassy/pull/2693), [#2744](https://github.com/embassy-rs/embassy/pull/2744))
- Add buffered mode support ([#2588](https://github.com/embassy-rs/embassy/pull/2588))
- Add support for modifying the receiver filters from `BufferedCan`, `CanRx`, and `BufferedCanRx` ([#3733](https://github.com/embassy-rs/embassy/pull/3733))
- Add support for optional FIFO scheduling for outgoing frames ([#2988](https://github.com/embassy-rs/embassy/pull/2988))
- fdcan: Properties for common runtime get/set operations ([#2840](https://github.com/embassy-rs/embassy/pull/2840))
- fdcan: implement bus-off recovery ([#2832](https://github.com/embassy-rs/embassy/pull/2832))
- Add BXCAN sleep/wakeup functionality ([#2854](https://github.com/embassy-rs/embassy/pull/2854))
- Fix BXCAN hangs ([#3468](https://github.com/embassy-rs/embassy/pull/3468))
- add RTR flag if it is remote frame ([#3421](https://github.com/embassy-rs/embassy/pull/3421))
- Fix log storm when no CAN is connected ([#3284](https://github.com/embassy-rs/embassy/pull/3284))
- Fix error handling ([#2850](https://github.com/embassy-rs/embassy/pull/2850))
- Give CAN a kick when writing into TX buffer via sender. ([#2646](https://github.com/embassy-rs/embassy/pull/2646))
- Preseve the RTR flag in messages. ([#2745](https://github.com/embassy-rs/embassy/pull/2745))

FMC:
- Add 13bit address sdram constructors ([#3189](https://github.com/embassy-rs/embassy/pull/3189))

xSPI:
- Add OCTOSPI support ([#2672](https://github.com/embassy-rs/embassy/pull/2672))
- Add OCTOSPIM support ([#3102](https://github.com/embassy-rs/embassy/pull/3102))
- Add HEXADECASPI support ([#3667](https://github.com/embassy-rs/embassy/pull/3667))
- Add memory mapping support for QSPI ([#3725](https://github.com/embassy-rs/embassy/pull/3725))
- Add memory mapping support for OCTOSPI ([#3456](https://github.com/embassy-rs/embassy/pull/3456))
- Add async support for QSPI ([#3475](https://github.com/embassy-rs/embassy/pull/3475))
- Fix QSPI synchronous read operation hangs when FIFO is not full ([#3724](https://github.com/embassy-rs/embassy/pull/3724))
- Stick to `blocking_*` naming convention for QSPI, OSPI ([#3661](https://github.com/embassy-rs/embassy/pull/3661))

SDMMC:
- Add `block-device-driver` impl for use with `embedded-fatfs` ([#2607](https://github.com/embassy-rs/embassy/pull/2607))
- Allow cmd block to be passed in for sdmmc dma transfers ([#3188](https://github.com/embassy-rs/embassy/pull/3188))

ETH:
- Fix reception of multicast packets ([#3488](https://github.com/embassy-rs/embassy/pull/3488), [#3707](https://github.com/embassy-rs/embassy/pull/3707))
- Add support for executing custom SMI commands ([#3355](https://github.com/embassy-rs/embassy/pull/3355))
- Add support for MII interface ([#2465](https://github.com/embassy-rs/embassy/pull/2465))

USB:
- Assert correct clock on init. ([#2711](https://github.com/embassy-rs/embassy/pull/2711))
- Set PWR_CR2 USV on STM32L4 ([#2605](https://github.com/embassy-rs/embassy/pull/2605))
- USBD driver improvements:
    - Add ISO endpoint support ([#3314](https://github.com/embassy-rs/embassy/pull/3314))
    - Add support for L1. ([#2452](https://github.com/embassy-rs/embassy/pull/2452))
    - set USB initialization delay to 1µs ([#3700](https://github.com/embassy-rs/embassy/pull/3700))
- OTG driver improvements:
    - Add ISO endpoint support ([#3314](https://github.com/embassy-rs/embassy/pull/3314))
    - Add support for U595, U5A5 ([#3613](https://github.com/embassy-rs/embassy/pull/3613))
    - Add support for STM32H7R/S ([#3337](https://github.com/embassy-rs/embassy/pull/3337))
    - Add support for full-speed ULPI mode ([#3281](https://github.com/embassy-rs/embassy/pull/3281))
    - Make max EP count configurable ([#2881](https://github.com/embassy-rs/embassy/pull/2881))
    - fix corruption in CONTROL OUT transfers in stm32f4. ([#3565](https://github.com/embassy-rs/embassy/pull/3565))
    - Extract Synopsys USB OTG driver to a separate crate ([#2871](https://github.com/embassy-rs/embassy/pull/2871))
    - Add critical sections to avoid USB OTG corruption Errata ([#2823](https://github.com/embassy-rs/embassy/pull/2823))
    - Fix support for OTG_HS in FS mode. ([#2805](https://github.com/embassy-rs/embassy/pull/2805))

I2S:
- Add SPIv3 support. ([#2992](https://github.com/embassy-rs/embassy/pull/2992))
- Add full-duplex support. ([#2992](https://github.com/embassy-rs/embassy/pull/2992))
- Add I2S ringbuffered DMA support ([#3023](https://github.com/embassy-rs/embassy/pull/3023))
- Fix STM32F4 I2S clock calculations ([#3716](https://github.com/embassy-rs/embassy/pull/3716))

SAI:
- Add a function that waits for any SAI/ringbuffer write error ([#3545](https://github.com/embassy-rs/embassy/pull/3545))
- Disallow start without an initial write ([#3541](https://github.com/embassy-rs/embassy/pull/3541))
- Flush FIFO on init and disable ([#3538](https://github.com/embassy-rs/embassy/pull/3538))
- Fix MCKDIV for SAI v3/v4 ([#2710](https://github.com/embassy-rs/embassy/pull/2710))
- Pull down clock and data lines in receive mode ([#3326](https://github.com/embassy-rs/embassy/pull/3326))
- Add function to check if SAI is muted ([#3282](https://github.com/embassy-rs/embassy/pull/3282))

Low-power support:
- Update `embassy-executor` to v0.7.
- Add support for U0 ([#3556](https://github.com/embassy-rs/embassy/pull/3556))
- Add support for U5 ([#3496](https://github.com/embassy-rs/embassy/pull/3496))
- Add support for H5 ([#2877](https://github.com/embassy-rs/embassy/pull/2877))
- Add support for L4 ([#3213](https://github.com/embassy-rs/embassy/pull/3213))
- Fix low-power EXTI IRQ handler dropped edges ([#3404](https://github.com/embassy-rs/embassy/pull/3404))
- Fix alarms not triggering in some cases ([#3592](https://github.com/embassy-rs/embassy/pull/3592))

Timer:
- Add Input Capture high-level driver ([#2912](https://github.com/embassy-rs/embassy/pull/2912))
- Add PWM Input high-level driver ([#3014](https://github.com/embassy-rs/embassy/pull/3014))
- Add support for splitting `SimplePwm` into channels ([#3317](https://github.com/embassy-rs/embassy/pull/3317))
- Fix `SimplePwm` not enabling output pin in some stm32 families ([#2670](https://github.com/embassy-rs/embassy/pull/2670))
- Add LPTIM low-level driver. ([#3310](https://github.com/embassy-rs/embassy/pull/3310))
- Low-level TIM driver improvements:
    - Simplify traits, convert from trait methods to struct. ([#2728](https://github.com/embassy-rs/embassy/pull/2728))
    - Add `low_level::Timer::get_clock_frequency()` ([#2908](https://github.com/embassy-rs/embassy/pull/2908))
    - Fix 32bit timer off by one ARR error ([#2876](https://github.com/embassy-rs/embassy/pull/2876))
    - Avoid max_compare_value >= u16::MAX ([#3549](https://github.com/embassy-rs/embassy/pull/3549))

DMA:
- Add `AnyChannel` type. Similar to `AnyPin`, it allows representing any DMA channel at runtime without needing generics. ([#2606](https://github.com/embassy-rs/embassy/pull/2606))
, Add support for BDMA on H7 ([#2606](https://github.com/embassy-rs/embassy/pull/2606))
- Add async `stop()` function to BDMA, DMA ([#2757](https://github.com/embassy-rs/embassy/pull/2757))
- Add configuration option for DMA Request Priority ([#2680](https://github.com/embassy-rs/embassy/pull/2680))
- Rewrite DMA ringbuffers ([#3336](https://github.com/embassy-rs/embassy/pull/3336))
- Enable half transfer IRQ when constructing a ReadableDmaRingBuffer ([#3093](https://github.com/embassy-rs/embassy/pull/3093))
- Right-align `write_immediate()` in ring buffers ([#3588](https://github.com/embassy-rs/embassy/pull/3588))

`embassy-time` driver:
- Update to `embassy-time` v0.4, `embassy-time-driver` v0.2. ([#3593](https://github.com/embassy-rs/embassy/pull/3593))
- Change preference order of `time-driver-any` to pick less-featureful timers first. ([#2570](https://github.com/embassy-rs/embassy/pull/2570))
- Allow using more TIMx timers for the time driver  of TIM1 ([#2570](https://github.com/embassy-rs/embassy/pull/2570), [#2614](https://github.com/embassy-rs/embassy/pull/2614))
- Correctly gate `time` feature of embassy-embedded-hal in embassy-stm32 ([#3359](https://github.com/embassy-rs/embassy/pull/3359))
- adds timer-driver for tim21 and tim22 (on L0) ([#2450](https://github.com/embassy-rs/embassy/pull/2450))

WDG:
- Allow higher PSC value for iwdg_v3 ... ([#2628](https://github.com/embassy-rs/embassy/pull/2628))

Misc:
- Allow `bind_interrupts!` to accept conditional compilation attrs ([#3444](https://github.com/embassy-rs/embassy/pull/3444))

## 0.1.0 - 2024-01-12

First release.<|MERGE_RESOLUTION|>--- conflicted
+++ resolved
@@ -8,9 +8,7 @@
 <!-- next-header -->
 ## Unreleased - ReleaseDate
 
-<<<<<<< HEAD
 - feat: Added support for injected ADC sampling for g4 ([#4243](https://github.com/embassy-rs/embassy/pull/4243))
-=======
 - fix: Fixed STM32H5 builds requiring time feature
 - feat: Derive Clone, Copy for QSPI Config
 - fix: stm32/i2c in master mode (blocking): subsequent transmissions failed after a NACK was received
@@ -30,7 +28,6 @@
 
 - feat: stm32/sai: make NODIV independent of MCKDIV 
 - fix: stm32/sai: fix WB MCKDIV
->>>>>>> 90f64979
 - fix: stm32/i2c: pull-down was enabled instead of pull-none when no internal pull-up was needed.
 - feat: Improve blocking hash speed
 - fix: Fix vrefbuf building with log feature

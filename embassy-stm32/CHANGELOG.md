--- conflicted
+++ resolved
@@ -8,12 +8,9 @@
 <!-- next-header -->
 ## Unreleased - ReleaseDate
 
-<<<<<<< HEAD
 - feat: Added support for injected ADC sampling for g4 ([#4243](https://github.com/embassy-rs/embassy/pull/4243))
-=======
 - fix: stm32/i2c: pull-down was enabled instead of pull-none when no internal pull-up was needed.
 - feat: Improve blocking hash speed
->>>>>>> ef673c6c
 - fix: Fix vrefbuf building with log feature
 - fix: Fix performing a hash after performing a hmac
 - chore: Updated stm32-metapac and stm32-data dependencies

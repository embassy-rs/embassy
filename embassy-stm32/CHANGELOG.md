--- conflicted
+++ resolved
@@ -7,12 +7,9 @@
 
 ## Unreleased - ReleaseDate
 
-<<<<<<< HEAD
 - fix: Fixed ADC4 enable() for WBA
-=======
 - feat: allow use of anyadcchannel for adc4
 - fix: fix incorrect logic for buffered usart transmission complete.
->>>>>>> de1e5f73
 - feat: add poll_for methods to exti
 - feat: implement stop for stm32wb.
 - change: rework hsem and add HIL test for some chips.

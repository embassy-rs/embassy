//! PWM Input driver.

use embassy_hal_internal::into_ref;

use super::ll_async::TimerEventFuture;
use super::low_level::{CountingMode, InputCaptureMode, InputTISelection, SlaveMode, Timer, TriggerSource};
<<<<<<< HEAD
use super::{Channel, Channel1Pin, Channel2Pin, GeneralInstance4Channel, InterruptHandler};
use crate::gpio::{AFType, Pull};
use crate::interrupt::typelevel::{Binding, Interrupt};
=======
use super::{Channel, Channel1Pin, Channel2Pin, GeneralInstance4Channel};
use crate::gpio::{AfType, Pull};
>>>>>>> bd0243d1
use crate::time::Hertz;
use crate::Peripheral;

/// PWM Input driver.
pub struct PwmInput<'d, T: GeneralInstance4Channel> {
    ch1: Channel,
    ch2: Channel,
    inner: Timer<'d, T>,
}

impl<'d, T: GeneralInstance4Channel> PwmInput<'d, T> {
    /// Create a new PWM input driver.
    pub fn new(
        tim: impl Peripheral<P = T> + 'd,
        pin: impl Peripheral<P = impl Channel1Pin<T>> + 'd,
<<<<<<< HEAD
        pull_type: Pull,
        _irq: impl Binding<T::UpdateInterrupt, InterruptHandler<T>> + 'd,
=======
        pull: Pull,
>>>>>>> bd0243d1
        freq: Hertz,
    ) -> Self {
        into_ref!(pin);

        pin.set_as_af(pin.af_num(), AfType::input(pull));

        Self::new_inner(tim, freq, Channel::Ch1, Channel::Ch2)
    }

    /// Create a new PWM input driver.
    pub fn new_alt(
        tim: impl Peripheral<P = T> + 'd,
        pin: impl Peripheral<P = impl Channel2Pin<T>> + 'd,
<<<<<<< HEAD
        pull_type: Pull,
        _irq: impl Binding<T::UpdateInterrupt, InterruptHandler<T>> + 'd,
=======
        pull: Pull,
>>>>>>> bd0243d1
        freq: Hertz,
    ) -> Self {
        into_ref!(pin);

        pin.set_as_af(pin.af_num(), AfType::input(pull));

        Self::new_inner(tim, freq, Channel::Ch2, Channel::Ch1)
    }

    fn new_inner(tim: impl Peripheral<P = T> + 'd, freq: Hertz, ch1: Channel, ch2: Channel) -> Self {
        let mut inner = Timer::new(tim);

        inner.set_counting_mode(CountingMode::EdgeAlignedUp);
        inner.set_tick_freq(freq);
        inner.enable_outputs(); // Required for advanced timers, see GeneralInstance4Channel for details
        inner.start();

        // Configuration steps from ST RM0390 (STM32F446) chapter 17.3.6
        // or ST RM0008 (STM32F103) chapter 15.3.6 Input capture mode
        inner.set_input_ti_selection(ch1, InputTISelection::Normal);
        inner.set_input_capture_mode(ch1, InputCaptureMode::Rising);

        inner.set_input_ti_selection(ch2, InputTISelection::Alternate);
        inner.set_input_capture_mode(ch2, InputCaptureMode::Falling);

        inner.set_trigger_source(match ch1 {
            Channel::Ch1 => TriggerSource::TI1FP1,
            Channel::Ch2 => TriggerSource::TI2FP2,
            _ => panic!("Invalid channel for PWM input"),
        });

        inner.set_slave_mode(SlaveMode::RESET_MODE);

        // enable NVIC interrupt
        T::CaptureCompareInterrupt::unpend();
        unsafe { T::CaptureCompareInterrupt::enable() };

        Self { ch1, ch2, inner }
    }

    /// Enable the given channel.
    pub fn enable(&mut self) {
        self.inner.enable_channel(Channel::Ch1, true);
        self.inner.enable_channel(Channel::Ch2, true);
    }

    /// Disable the given channel.
    pub fn disable(&mut self) {
        self.inner.enable_channel(Channel::Ch1, false);
        self.inner.enable_channel(Channel::Ch2, false);
    }

    /// Check whether given channel is enabled
    pub fn is_enabled(&self) -> bool {
        self.inner.get_channel_enable_state(Channel::Ch1)
    }

    /// Get the period tick count
    pub fn get_period_ticks(&self) -> u32 {
        self.inner.get_capture_value(self.ch1)
    }

    /// Get the pulse width tick count
    pub fn get_width_ticks(&self) -> u32 {
        self.inner.get_capture_value(self.ch2)
    }

    /// Get the duty cycle in 100%
    pub fn get_duty_cycle(&self) -> f32 {
        let period = self.get_period_ticks();
        if period == 0 {
            return 0.;
        }
        100. * (self.get_width_ticks() as f32) / (period as f32)
    }

    /// Asynchronously wait until the pin sees a rising edge (period measurement).
    pub async fn wait_for_rising_edge(&self) -> u32 {
        self.inner.clear_input_interrupt(self.ch1);
        self.inner.enable_input_interrupt(self.ch1, true);

        // Rising edge is always on the main channel
        let future: TimerEventFuture<T> = TimerEventFuture::new(self.ch1.into());
        future.await
    }

    /// Asynchronously wait until the pin sees a falling edge (width measurement).
    pub async fn wait_for_falling_edge(&self) -> u32 {
        // Falling edge is always on the alternate channel
        self.inner.clear_input_interrupt(self.ch2);
        self.inner.enable_input_interrupt(self.ch2, true);

        let future: TimerEventFuture<T> = TimerEventFuture::new(self.ch2.into());
        future.await
    }
}<|MERGE_RESOLUTION|>--- conflicted
+++ resolved
@@ -4,14 +4,11 @@
 
 use super::ll_async::TimerEventFuture;
 use super::low_level::{CountingMode, InputCaptureMode, InputTISelection, SlaveMode, Timer, TriggerSource};
-<<<<<<< HEAD
 use super::{Channel, Channel1Pin, Channel2Pin, GeneralInstance4Channel, InterruptHandler};
 use crate::gpio::{AFType, Pull};
 use crate::interrupt::typelevel::{Binding, Interrupt};
-=======
 use super::{Channel, Channel1Pin, Channel2Pin, GeneralInstance4Channel};
 use crate::gpio::{AfType, Pull};
->>>>>>> bd0243d1
 use crate::time::Hertz;
 use crate::Peripheral;
 
@@ -27,12 +24,7 @@
     pub fn new(
         tim: impl Peripheral<P = T> + 'd,
         pin: impl Peripheral<P = impl Channel1Pin<T>> + 'd,
-<<<<<<< HEAD
-        pull_type: Pull,
-        _irq: impl Binding<T::UpdateInterrupt, InterruptHandler<T>> + 'd,
-=======
         pull: Pull,
->>>>>>> bd0243d1
         freq: Hertz,
     ) -> Self {
         into_ref!(pin);
@@ -46,12 +38,7 @@
     pub fn new_alt(
         tim: impl Peripheral<P = T> + 'd,
         pin: impl Peripheral<P = impl Channel2Pin<T>> + 'd,
-<<<<<<< HEAD
-        pull_type: Pull,
-        _irq: impl Binding<T::UpdateInterrupt, InterruptHandler<T>> + 'd,
-=======
         pull: Pull,
->>>>>>> bd0243d1
         freq: Hertz,
     ) -> Self {
         into_ref!(pin);

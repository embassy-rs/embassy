--- conflicted
+++ resolved
@@ -2,11 +2,7 @@
 
 use core::marker::PhantomData;
 
-<<<<<<< HEAD
-pub use stm32_metapac::timer::vals::{Ckd, Mms2};
-=======
-pub use stm32_metapac::timer::vals::{Ckd, Ossi, Ossr};
->>>>>>> bfe4395b
+pub use stm32_metapac::timer::vals::{Ckd, Mms2, Ossi, Ossr};
 
 use super::low_level::{CountingMode, OutputPolarity, Timer};
 use super::simple_pwm::PwmPin;
@@ -95,11 +91,10 @@
         this
     }
 
-<<<<<<< HEAD
     /// Set Master Slave Mode 2
     pub fn set_mms2(&mut self, mms2: Mms2) {
         self.inner.set_mms2_selection(mms2);
-=======
+
     /// Sets the idle output state for the given channels.
     pub fn set_output_idle_state(&mut self, channels: &[Channel], polarity: IdlePolarity) {
         let ois_active = matches!(polarity, IdlePolarity::OisActive);
@@ -142,7 +137,6 @@
     /// Get Master Output Enable
     pub fn get_master_output_enable(&self) -> bool {
         self.inner.get_moe()
->>>>>>> bfe4395b
     }
 
     /// Enable the given channel.

--- conflicted
+++ resolved
@@ -2,11 +2,7 @@
 
 use core::marker::PhantomData;
 
-<<<<<<< HEAD
 pub use stm32_metapac::timer::vals::{Ckd, Mms2, Ossi, Ossr};
-=======
-pub use stm32_metapac::timer::vals::{Ckd, Ossi, Ossr};
->>>>>>> c8c4c6f4
 
 use super::low_level::{CountingMode, OutputPolarity, Timer};
 use super::simple_pwm::PwmPin;
@@ -97,15 +93,7 @@
     }
 
     /// Sets the idle output state for the given channels.
-<<<<<<< HEAD
-    pub fn set_output_idle_state(
-        &mut self,
-        channels: &[Channel],
-        polarity: IdlePolarity,
-    ) {
-=======
     pub fn set_output_idle_state(&mut self, channels: &[Channel], polarity: IdlePolarity) {
->>>>>>> c8c4c6f4
         let ois_active = matches!(polarity, IdlePolarity::OisActive);
         for &channel in channels {
             self.inner.set_ois(channel, ois_active);
@@ -148,7 +136,6 @@
         self.inner.get_moe()
     }
 
-<<<<<<< HEAD
     /// Set Master Slave Mode 2
     pub fn set_mms2(&mut self, mms2: Mms2) {
         self.inner.set_mms2_selection(mms2);
@@ -159,8 +146,6 @@
         self.inner.set_repetition_counter(val);
     }
 
-=======
->>>>>>> c8c4c6f4
     /// Enable the given channel.
     pub fn enable(&mut self, channel: Channel) {
         self.inner.enable_channel(channel, true);

--- conflicted
+++ resolved
@@ -355,11 +355,7 @@
                 &mut dma,
                 req,
                 duty,
-<<<<<<< HEAD
                 self.inner.regs_gp16().dmar().as_ptr() as *mut _,
-=======
-                self.inner.regs_1ch().ccr(channel.index()).as_ptr() as *mut u16,
->>>>>>> 195b1a59
                 dma_transfer_option,
             )
             .await

--- conflicted
+++ resolved
@@ -544,11 +544,7 @@
         apb1_tim,
         apb2_tim,
         adc,
-<<<<<<< HEAD
-        #[cfg(stm32h7)]
         rtc: rtc_clk,
-        #[cfg(stm32h7)]
-        rtc_hse: None,
 
         #[cfg(stm32h5)]
         mux_rcc_pclk1: None,
@@ -594,9 +590,6 @@
 
         #[cfg(stm32h5)]
         mux_hsi48: None,
-=======
-        rtc,
->>>>>>> ac84631a
     });
 }
 

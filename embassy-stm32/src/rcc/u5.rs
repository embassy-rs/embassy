--- conflicted
+++ resolved
@@ -40,21 +40,6 @@
     ///
     /// The multiplied clock – `source` divided by `m` times `n` – must be between 128 and 544
     /// MHz. The upper limit may be lower depending on the `Config { voltage_range }`.
-<<<<<<< HEAD
-    pub n: Plln,
-    /// The divider for the P output.
-    ///
-    /// When used to drive the system clock, `source` divided by `m` times `n` divided by `r`
-    /// must not exceed 160 MHz. System clocks above 55 MHz require a non-default
-    /// `Config { voltage_range }`.
-    pub p: Plldiv,
-    /// The divider for the Q output.
-    ///
-    /// When used to drive the system clock, `source` divided by `m` times `n` divided by `r`
-    /// must not exceed 160 MHz. System clocks above 55 MHz require a non-default
-    /// `Config { voltage_range }`.
-    pub q: Plldiv,
-=======
     pub mul: PllMul,
     /// The divider for the P output.
     ///
@@ -66,43 +51,12 @@
     /// The Q ouput is one of severals options that can be used to feed the 48MHz clocks
     /// and the OCTOSPI clock. It may also be used on the MDF/ADF clock mux's.
     pub divq: Option<PllDiv>,
->>>>>>> 6636a583
     /// The divider for the R output.
     ///
     /// When used to drive the system clock, `source` divided by `m` times `n` divided by `r`
     /// must not exceed 160 MHz. System clocks above 55 MHz require a non-default
     /// `Config { voltage_range }`.
-<<<<<<< HEAD
-    pub r: Plldiv,
-}
-
-impl PllConfig {
-    /// A configuration for HSI / 1 * 10 / 1 = 160 MHz
-    pub const fn hsi_160mhz() -> Self {
-        PllConfig {
-            source: PllSource::HSI,
-            m: Pllm::DIV1,
-            n: Plln::MUL10,
-            p: Plldiv::DIV3,
-            q: Plldiv::DIV2,
-            r: Plldiv::DIV1,
-        }
-    }
-
-    /// A configuration for MSIS @ 48 MHz / 3 * 10 / 1 = 160 MHz
-    pub const fn msis_160mhz() -> Self {
-        PllConfig {
-            source: PllSource::MSIS(Msirange::RANGE_48MHZ),
-            m: Pllm::DIV3,
-            n: Plln::MUL10,
-            p: Plldiv::DIV3,
-            q: Plldiv::DIV12,
-            r: Plldiv::DIV2,
-        }
-    }
-=======
     pub divr: Option<PllDiv>,
->>>>>>> 6636a583
 }
 
 pub struct Config {
@@ -221,20 +175,8 @@
         });
         while !RCC.cr().read().hserdy() {}
 
-<<<<<<< HEAD
-            // Configure the PLL divisors
-            RCC.pll1divr().modify(|w| {
-                // Set the VCO multiplier
-                w.set_plln(pll.n);
-                // Set the divisors
-                w.set_pllp(pll.p);
-                w.set_pllq(pll.q);
-                w.set_pllr(pll.r);
-            });
-=======
         hse.freq
     });
->>>>>>> 6636a583
 
     let hsi48 = config.hsi48.map(super::init_hsi48);
 

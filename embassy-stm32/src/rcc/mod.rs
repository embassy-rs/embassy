#![macro_use]

use core::mem::MaybeUninit;

use crate::time::Hertz;

mod bd;
mod mco;
pub use bd::*;
pub use mco::*;

#[cfg_attr(rcc_f0, path = "f0.rs")]
#[cfg_attr(any(rcc_f1, rcc_f100, rcc_f1cl), path = "f1.rs")]
#[cfg_attr(rcc_f2, path = "f2.rs")]
#[cfg_attr(any(rcc_f3, rcc_f3_v2), path = "f3.rs")]
#[cfg_attr(any(rcc_f4, rcc_f410), path = "f4.rs")]
#[cfg_attr(rcc_f7, path = "f7.rs")]
#[cfg_attr(rcc_c0, path = "c0.rs")]
#[cfg_attr(rcc_g0, path = "g0.rs")]
#[cfg_attr(rcc_g4, path = "g4.rs")]
#[cfg_attr(any(rcc_h5, rcc_h50, rcc_h7, rcc_h7rm0433, rcc_h7ab), path = "h.rs")]
#[cfg_attr(any(rcc_l0, rcc_l0_v2, rcc_l1), path = "l0l1.rs")]
#[cfg_attr(rcc_l4, path = "l4.rs")]
#[cfg_attr(rcc_l5, path = "l5.rs")]
#[cfg_attr(rcc_u5, path = "u5.rs")]
#[cfg_attr(rcc_wb, path = "wb.rs")]
#[cfg_attr(rcc_wba, path = "wba.rs")]
#[cfg_attr(any(rcc_wl5, rcc_wle), path = "wl.rs")]
mod _version;
#[cfg(feature = "low-power")]
use core::sync::atomic::{AtomicU32, Ordering};

pub use _version::*;

//  Model Clock Configuration
//
//  pub struct Clocks {
//      hse: Option<Hertz>,
//      hsi: bool,
//      lse: Option<Hertz>,
//      lsi: bool,
//      rtc: RtcSource,
//  }

#[derive(Clone, Copy, Debug)]
#[cfg_attr(feature = "defmt", derive(defmt::Format))]
pub struct Clocks {
    pub sys: Hertz,

    // APB
    pub apb1: Hertz,
    pub apb1_tim: Hertz,
    #[cfg(not(any(rcc_c0, rcc_g0)))]
    pub apb2: Hertz,
    #[cfg(not(any(rcc_c0, rcc_g0)))]
    pub apb2_tim: Hertz,
    #[cfg(any(rcc_wl5, rcc_wle, rcc_h5, rcc_h50, rcc_h7, rcc_h7rm0433, rcc_h7ab, rcc_u5))]
    pub apb3: Hertz,
    #[cfg(any(rcc_h7, rcc_h7rm0433, rcc_h7ab))]
    pub apb4: Hertz,
    #[cfg(any(rcc_wba))]
    pub apb7: Hertz,

    // AHB
    pub ahb1: Hertz,
    #[cfg(any(
        rcc_l4,
        rcc_l5,
        rcc_f2,
        rcc_f4,
        rcc_f410,
        rcc_f7,
        rcc_h5,
        rcc_h50,
        rcc_h7,
        rcc_h7rm0433,
        rcc_h7ab,
        rcc_g4,
        rcc_u5,
        rcc_wb,
        rcc_wba,
        rcc_wl5,
        rcc_wle
    ))]
    pub ahb2: Hertz,
    #[cfg(any(
        rcc_l4,
        rcc_l5,
        rcc_f2,
        rcc_f4,
        rcc_f410,
        rcc_f7,
        rcc_h5,
        rcc_h50,
        rcc_h7,
        rcc_h7rm0433,
        rcc_h7ab,
        rcc_u5,
        rcc_wb,
        rcc_wl5,
        rcc_wle
    ))]
    pub ahb3: Hertz,
    #[cfg(any(rcc_h5, rcc_h50, rcc_h7, rcc_h7rm0433, rcc_h7ab, rcc_wba))]
    pub ahb4: Hertz,

    #[cfg(any(rcc_f2, rcc_f4, rcc_f410, rcc_f7))]
    pub pll48: Option<Hertz>,

    #[cfg(all(rcc_f4, not(stm32f410)))]
    pub plli2s: Option<Hertz>,

    #[cfg(any(stm32f427, stm32f429, stm32f437, stm32f439, stm32f446, stm32f469, stm32f479))]
    pub pllsai: Option<Hertz>,

    #[cfg(any(
        rcc_f1,
        rcc_f100,
        rcc_f1cl,
        rcc_h5,
        rcc_h50,
        rcc_h7,
        rcc_h7rm0433,
        rcc_h7ab,
        rcc_f3,
        rcc_g4
    ))]
    pub adc: Option<Hertz>,

    #[cfg(any(rcc_f3, rcc_g4))]
    pub adc34: Option<Hertz>,

    #[cfg(stm32f334)]
    pub hrtim: Option<Hertz>,

    pub rtc: Option<Hertz>,
<<<<<<< HEAD

    #[cfg(any(rcc_wb, rcc_f4, rcc_f410, rcc_h7, rcc_h7rm0433, rcc_h7ab))]
    /// Set if the hse is configured, indicates stop is not supported
    pub rtc_hse: Option<Hertz>,

    #[cfg(stm32h5)]
    pub mux_rcc_pclk1: Option<Hertz>,
    #[cfg(stm32h5)]
    pub mux_pll2_q: Option<Hertz>,
    #[cfg(stm32h5)]
    pub mux_pll3_q: Option<Hertz>,
    #[cfg(stm32h5)]
    pub mux_hsi_ker: Option<Hertz>,
    #[cfg(stm32h5)]
    pub mux_csi_ker: Option<Hertz>,
    #[cfg(stm32h5)]
    pub mux_lse: Option<Hertz>,

    #[cfg(stm32h5)]
    pub mux_pll1_q: Option<Hertz>,
    #[cfg(stm32h5)]
    pub mux_pll2_p: Option<Hertz>,
    #[cfg(stm32h5)]
    pub mux_pll3_p: Option<Hertz>,
    #[cfg(stm32h5)]
    pub mux_audioclk: Option<Hertz>,
    #[cfg(stm32h5)]
    pub mux_per: Option<Hertz>,

    #[cfg(stm32h5)]
    pub mux_pll3_r: Option<Hertz>,
    #[cfg(stm32h5)]
    pub mux_rcc_pclk3: Option<Hertz>,
    #[cfg(stm32h5)]
    pub mux_pll3_1: Option<Hertz>,
    #[cfg(stm32h5)]
    pub mux_hsi48_ker: Option<Hertz>,
    #[cfg(stm32h5)]
    pub mux_lsi_ker: Option<Hertz>,
    #[cfg(stm32h5)]
    pub mux_pll2_r: Option<Hertz>,
    #[cfg(stm32h5)]
    pub mux_rcc_pclk2: Option<Hertz>,
    #[cfg(stm32h5)]
    pub mux_rcc_pclk4: Option<Hertz>,
    #[cfg(stm32h5)]
    pub mux_hse: Option<Hertz>,

    #[cfg(stm32h5)]
    pub mux_hsi48: Option<Hertz>,
=======
>>>>>>> ac84631a
}

#[cfg(feature = "low-power")]
static CLOCK_REFCOUNT: AtomicU32 = AtomicU32::new(0);

#[cfg(feature = "low-power")]
pub fn low_power_ready() -> bool {
    // trace!("clock refcount: {}", CLOCK_REFCOUNT.load(Ordering::SeqCst));
    CLOCK_REFCOUNT.load(Ordering::SeqCst) == 0
}

#[cfg(feature = "low-power")]
pub(crate) fn clock_refcount_add(_cs: critical_section::CriticalSection) {
    // We don't check for overflow because constructing more than u32 peripherals is unlikely
    let n = CLOCK_REFCOUNT.load(Ordering::Relaxed);
    CLOCK_REFCOUNT.store(n + 1, Ordering::Relaxed);
}

#[cfg(feature = "low-power")]
pub(crate) fn clock_refcount_sub(_cs: critical_section::CriticalSection) {
    let n = CLOCK_REFCOUNT.load(Ordering::Relaxed);
    assert!(n != 0);
    CLOCK_REFCOUNT.store(n - 1, Ordering::Relaxed);
}

/// Frozen clock frequencies
///
/// The existence of this value indicates that the clock configuration can no longer be changed
static mut CLOCK_FREQS: MaybeUninit<Clocks> = MaybeUninit::uninit();

/// Sets the clock frequencies
///
/// Safety: Sets a mutable global.
pub(crate) unsafe fn set_freqs(freqs: Clocks) {
    debug!("rcc: {:?}", freqs);
    CLOCK_FREQS = MaybeUninit::new(freqs);
}

/// Safety: Reads a mutable global.
pub(crate) unsafe fn get_freqs() -> &'static Clocks {
    CLOCK_FREQS.assume_init_ref()
}

#[cfg(feature = "unstable-pac")]
pub mod low_level {
    pub use super::sealed::*;
}

pub(crate) mod sealed {
    pub trait RccPeripheral {
        fn frequency() -> crate::time::Hertz;
        fn reset();
        fn enable();
        fn disable();
    }
}

pub trait RccPeripheral: sealed::RccPeripheral + 'static {}<|MERGE_RESOLUTION|>--- conflicted
+++ resolved
@@ -134,11 +134,6 @@
     pub hrtim: Option<Hertz>,
 
     pub rtc: Option<Hertz>,
-<<<<<<< HEAD
-
-    #[cfg(any(rcc_wb, rcc_f4, rcc_f410, rcc_h7, rcc_h7rm0433, rcc_h7ab))]
-    /// Set if the hse is configured, indicates stop is not supported
-    pub rtc_hse: Option<Hertz>,
 
     #[cfg(stm32h5)]
     pub mux_rcc_pclk1: Option<Hertz>,
@@ -185,8 +180,6 @@
 
     #[cfg(stm32h5)]
     pub mux_hsi48: Option<Hertz>,
-=======
->>>>>>> ac84631a
 }
 
 #[cfg(feature = "low-power")]

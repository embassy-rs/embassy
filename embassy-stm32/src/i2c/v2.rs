--- conflicted
+++ resolved
@@ -1,15 +1,13 @@
 use core::cell::RefCell;
 use core::cmp;
 use core::future::poll_fn;
-<<<<<<< HEAD
+use core::task::Poll;
 use core::marker::PhantomData;
-=======
-use core::task::Poll;
->>>>>>> a9878a24
 
 use embassy_embedded_hal::SetConfig;
+#[cfg(feature = "time")]
 use embassy_hal_internal::drop::OnDrop;
-<<<<<<< HEAD
+use embedded_hal_1::i2c::Operation;
 use embassy_hal_internal::{into_ref, PeripheralRef};
 use embassy_sync::blocking_mutex::raw::CriticalSectionRawMutex;
 use embassy_sync::blocking_mutex::Mutex;
@@ -20,6 +18,7 @@
 #[cfg(feature = "time")]
 use futures::task::Poll;
 
+use super::*;
 use super::v2slave::{SlaveState, SlaveTransaction, SLAVE_QUEUE_DEPTH};
 use crate::dma::NoDma;
 #[cfg(feature = "time")]
@@ -32,85 +31,31 @@
 use crate::time::Hertz;
 use crate::{interrupt, Peripheral};
 
-/// Interrupt handler.
-pub struct InterruptHandler<T: Instance> {
-    _phantom: PhantomData<T>,
-}
-
-impl<T: Instance> interrupt::typelevel::Handler<T::Interrupt> for InterruptHandler<T> {
-    unsafe fn on_interrupt() {
-        T::state().mutex.lock(|f| {
-            let regs = T::regs();
-            let mut state_m = f.borrow_mut();
-            if state_m.slave_mode {
-                I2c::<'_, T, NoDma, NoDma>::slave_interupt_handler(&mut state_m, &regs)
-            } else {
-                let isr = regs.isr().read();
-                if isr.tcr() || isr.tc() {
-                    T::state().waker.wake();
-                }
-            }
-        }); // end of mutex
-            // The flag can only be cleared by writting to nbytes, we won't do that here, so disable
-            // the interrupt
-        critical_section::with(|_| {
-            let regs = T::regs();
-            regs.cr1().modify(|w| w.set_tcie(false));
-        });
-    }
-}
-
-#[non_exhaustive]
-#[derive(Copy, Clone)]
-pub struct Config {
-    pub sda_pullup: bool,
-    pub scl_pullup: bool,
-    pub slave_address_1: u16,
-    pub slave_address_2: u8,
-    pub slave_address_mask: Address2Mask,
-    pub address_11bits: bool,
-    #[cfg(feature = "time")]
-    pub transaction_timeout: Duration,
-}
-impl Config {
-    /// Slave address 1 as 7 bit address, in range 0 .. 127
-    pub fn slave_address_7bits(&mut self, address: u8) {
-        // assert!(address < (2 ^ 7));
-        self.slave_address_1 = address as u16;
-        self.address_11bits = false;
-    }
-    /// Slave address 1 as 11 bit address in range 0 .. 2047
-    pub fn slave_address_11bits(&mut self, address: u16) {
-        // assert!(address < (2 ^ 11));
-        self.slave_address_1 = address;
-        self.address_11bits = true;
-    }
-    /// Slave address 2 as 7 bit address in range 0 .. 127.
-    /// The mask makes all slaves within the mask addressable
-    pub fn slave_address_2(&mut self, address: u8, mask: Address2Mask) {
-        // assert!(address < (2 ^ 7));
-        self.slave_address_2 = address;
-        self.slave_address_mask = mask;
-    }
-}
-impl Default for Config {
-    fn default() -> Self {
-        Self {
-            sda_pullup: false,
-            scl_pullup: false,
-            slave_address_1: 0,
-            slave_address_2: 0,
-            slave_address_mask: Address2Mask::NOMASK,
-            address_11bits: false,
-            #[cfg(feature = "time")]
-            transaction_timeout: Duration::from_millis(100),
-        }
-    }
-}
-
+pub(crate) unsafe fn on_interrupt<T: Instance>() {
+	T::state().mutex.lock(|f| {
+	    let regs = T::regs();
+	    let mut state_m = f.borrow_mut();
+	    if state_m.slave_mode {
+		I2c::<'_, T, NoDma, NoDma>::slave_interupt_handler(&mut state_m, &regs)
+	    } else {
+		let isr = regs.isr().read();
+		if isr.tcr() || isr.tc() {
+		    T::state().waker.wake();
+		}
+	    }
+	}); // end of mutex
+
+`    // The flag can only be cleared by writting to nbytes, we won't do that here, so disable
+    // the interrupt
+    critical_section::with(|_| {
+        regs.cr1().modify(|w| w.set_tcie(false));
+    });
+}
+ 
 pub struct State {
     pub(crate) waker: AtomicWaker,
     pub(crate) channel_out: Channel<CriticalSectionRawMutex, SlaveTransaction, SLAVE_QUEUE_DEPTH>,
+    pub(crate) channel_in: Channel<CriticalSectionRawMutex, SlaveTransaction, SLAVE_QUEUE_DEPTH>,
     pub(crate) mutex: Mutex<CriticalSectionRawMutex, RefCell<SlaveState>>,
 }
 
@@ -119,27 +64,10 @@
         Self {
             waker: AtomicWaker::new(),
             channel_out: Channel::new(),
+            channel_in: Channel::new(),
             mutex: Mutex::new(RefCell::new(SlaveState::new())),
         }
-=======
-use embedded_hal_1::i2c::Operation;
-
-use super::*;
-use crate::pac::i2c;
-
-pub(crate) unsafe fn on_interrupt<T: Instance>() {
-    let regs = T::regs();
-    let isr = regs.isr().read();
-
-    if isr.tcr() || isr.tc() {
-        T::state().waker.wake();
->>>>>>> a9878a24
-    }
-    // The flag can only be cleared by writting to nbytes, we won't do that here, so disable
-    // the interrupt
-    critical_section::with(|_| {
-        regs.cr1().modify(|w| w.set_tcie(false));
-    });
+    }
 }
 
 impl<'d, T: Instance, M: Mode> I2c<'d, T, M> {
@@ -164,7 +92,6 @@
             reg.set_nostretch(false);
             reg.set_sbc(true);
         });
-<<<<<<< HEAD
         if config.slave_address_1 > 0 {
             T::regs().oar1().write(|reg| {
                 reg.set_oa1en(false);
@@ -195,19 +122,6 @@
                 reg.set_oa2en(true);
             });
         }
-
-        T::Interrupt::unpend();
-        unsafe { T::Interrupt::enable() };
-
-        Self {
-            _peri: peri,
-            tx_dma,
-            rx_dma,
-            #[cfg(feature = "time")]
-            timeout: config.transaction_timeout,
-        }
-=======
->>>>>>> a9878a24
     }
 
     fn master_stop(&mut self) {
@@ -810,207 +724,6 @@
 
         Ok(())
     }
-<<<<<<< HEAD
-    // =========================
-    //  Blocking public API
-
-    #[cfg(feature = "time")]
-    pub fn blocking_read_timeout(&mut self, address: u8, read: &mut [u8], timeout: Duration) -> Result<(), Error> {
-        self.read_internal(address, read, false, timeout_fn(timeout))
-        // Automatic Stop
-    }
-
-    #[cfg(not(feature = "time"))]
-    pub fn blocking_read_timeout(
-        &mut self,
-        address: u8,
-        read: &mut [u8],
-        check_timeout: impl Fn() -> Result<(), Error>,
-    ) -> Result<(), Error> {
-        self.read_internal(address, read, false, check_timeout)
-        // Automatic Stop
-    }
-
-    #[cfg(feature = "time")]
-    pub fn blocking_read(&mut self, address: u8, read: &mut [u8]) -> Result<(), Error> {
-        self.blocking_read_timeout(address, read, self.timeout)
-    }
-
-    #[cfg(not(feature = "time"))]
-    pub fn blocking_read(&mut self, address: u8, read: &mut [u8]) -> Result<(), Error> {
-        self.blocking_read_timeout(address, read, || Ok(()))
-    }
-
-    #[cfg(feature = "time")]
-    pub fn blocking_write_timeout(&mut self, address: u8, write: &[u8], timeout: Duration) -> Result<(), Error> {
-        self.write_internal(address, write, true, timeout_fn(timeout))
-    }
-
-    #[cfg(not(feature = "time"))]
-    pub fn blocking_write_timeout(
-        &mut self,
-        address: u8,
-        write: &[u8],
-        check_timeout: impl Fn() -> Result<(), Error>,
-    ) -> Result<(), Error> {
-        self.write_internal(address, write, true, check_timeout)
-    }
-
-    #[cfg(feature = "time")]
-    pub fn blocking_write(&mut self, address: u8, write: &[u8]) -> Result<(), Error> {
-        self.blocking_write_timeout(address, write, self.timeout)
-    }
-
-    #[cfg(not(feature = "time"))]
-    pub fn blocking_write(&mut self, address: u8, write: &[u8]) -> Result<(), Error> {
-        self.blocking_write_timeout(address, write, || Ok(()))
-    }
-
-    #[cfg(feature = "time")]
-    pub fn blocking_write_read_timeout(
-        &mut self,
-        address: u8,
-        write: &[u8],
-        read: &mut [u8],
-        timeout: Duration,
-    ) -> Result<(), Error> {
-        let check_timeout = timeout_fn(timeout);
-        self.write_internal(address, write, false, &check_timeout)?;
-        self.read_internal(address, read, true, &check_timeout)
-        // Automatic Stop
-    }
-
-    #[cfg(not(feature = "time"))]
-    pub fn blocking_write_read_timeout(
-        &mut self,
-        address: u8,
-        write: &[u8],
-        read: &mut [u8],
-        check_timeout: impl Fn() -> Result<(), Error>,
-    ) -> Result<(), Error> {
-        self.write_internal(address, write, false, &check_timeout)?;
-        self.read_internal(address, read, true, &check_timeout)
-        // Automatic Stop
-    }
-
-    #[cfg(feature = "time")]
-    pub fn blocking_write_read(&mut self, address: u8, write: &[u8], read: &mut [u8]) -> Result<(), Error> {
-        self.blocking_write_read_timeout(address, write, read, self.timeout)
-    }
-
-    #[cfg(not(feature = "time"))]
-    pub fn blocking_write_read(&mut self, address: u8, write: &[u8], read: &mut [u8]) -> Result<(), Error> {
-        self.blocking_write_read_timeout(address, write, read, || Ok(()))
-    }
-
-    fn blocking_write_vectored_with_timeout(
-        &mut self,
-        address: u8,
-        write: &[&[u8]],
-        check_timeout: impl Fn() -> Result<(), Error>,
-    ) -> Result<(), Error> {
-        if write.is_empty() {
-            return Err(Error::ZeroLengthTransfer);
-        }
-
-        let first_length = write[0].len();
-        let last_slice_index = write.len() - 1;
-
-        if let Err(err) = Self::master_write(
-            address,
-            first_length.min(255),
-            Stop::Software,
-            (first_length > 255) || (last_slice_index != 0),
-            &check_timeout,
-        ) {
-            self.master_stop();
-            return Err(err);
-        }
-
-        for (idx, slice) in write.iter().enumerate() {
-            let slice_len = slice.len();
-            let completed_chunks = slice_len / 255;
-            let total_chunks = if completed_chunks * 255 == slice_len {
-                completed_chunks
-            } else {
-                completed_chunks + 1
-            };
-            let last_chunk_idx = total_chunks.saturating_sub(1);
-
-            if idx != 0 {
-                if let Err(err) = Self::master_continue(
-                    slice_len.min(255),
-                    (idx != last_slice_index) || (slice_len > 255),
-                    &check_timeout,
-                ) {
-                    self.master_stop();
-                    return Err(err);
-                }
-            }
-
-            for (number, chunk) in slice.chunks(255).enumerate() {
-                if number != 0 {
-                    if let Err(err) = Self::master_continue(
-                        chunk.len(),
-                        (number != last_chunk_idx) || (idx != last_slice_index),
-                        &check_timeout,
-                    ) {
-                        self.master_stop();
-                        return Err(err);
-                    }
-                }
-
-                for byte in chunk {
-                    // Wait until we are allowed to send data
-                    // (START has been ACKed or last byte when
-                    // through)
-                    if let Err(err) = self.wait_txe(&check_timeout) {
-                        self.master_stop();
-                        return Err(err);
-                    }
-
-                    // Put byte on the wire
-                    //self.i2c.txdr.write(|w| w.txdata().bits(*byte));
-                    T::regs().txdr().write(|w| w.set_txdata(*byte));
-                }
-            }
-        }
-        // Wait until the write finishes
-        let result = self.wait_tc(&check_timeout);
-        self.master_stop();
-        result
-    }
-
-    #[cfg(feature = "time")]
-    pub fn blocking_write_vectored_timeout(
-        &mut self,
-        address: u8,
-        write: &[&[u8]],
-        timeout: Duration,
-    ) -> Result<(), Error> {
-        let check_timeout = timeout_fn(timeout);
-        self.blocking_write_vectored_with_timeout(address, write, check_timeout)
-    }
-
-    #[cfg(not(feature = "time"))]
-    pub fn blocking_write_vectored_timeout(
-        &mut self,
-        address: u8,
-        write: &[&[u8]],
-        check_timeout: impl Fn() -> Result<(), Error>,
-    ) -> Result<(), Error> {
-        self.blocking_write_vectored_with_timeout(address, write, check_timeout)
-    }
-
-    #[cfg(feature = "time")]
-    pub fn blocking_write_vectored(&mut self, address: u8, write: &[&[u8]]) -> Result<(), Error> {
-        self.blocking_write_vectored_timeout(address, write, self.timeout)
-    }
-
-    #[cfg(not(feature = "time"))]
-    pub fn blocking_write_vectored(&mut self, address: u8, write: &[&[u8]]) -> Result<(), Error> {
-        self.blocking_write_vectored_timeout(address, write, || Ok(()))
-=======
 
     /// Transaction with operations.
     ///
@@ -1021,7 +734,6 @@
         let _ = addr;
         let _ = operations;
         todo!()
->>>>>>> a9878a24
     }
 }
 
@@ -1155,90 +867,7 @@
     }
 }
 
-<<<<<<< HEAD
-#[cfg(feature = "unstable-traits")]
-mod eh1 {
-    use super::*;
-
-    impl embedded_hal_1::i2c::Error for Error {
-        fn kind(&self) -> embedded_hal_1::i2c::ErrorKind {
-            match *self {
-                Self::Bus => embedded_hal_1::i2c::ErrorKind::Bus,
-                Self::Arbitration => embedded_hal_1::i2c::ErrorKind::ArbitrationLoss,
-                Self::Nack => {
-                    embedded_hal_1::i2c::ErrorKind::NoAcknowledge(embedded_hal_1::i2c::NoAcknowledgeSource::Unknown)
-                }
-                Self::Timeout => embedded_hal_1::i2c::ErrorKind::Other,
-                Self::Crc => embedded_hal_1::i2c::ErrorKind::Other,
-                Self::Overrun => embedded_hal_1::i2c::ErrorKind::Overrun,
-                Self::ZeroLengthTransfer => embedded_hal_1::i2c::ErrorKind::Other,
-                Self::BufferSize => embedded_hal_1::i2c::ErrorKind::Other,
-                Self::NoTransaction => embedded_hal_1::i2c::ErrorKind::Other,
-            }
-        }
-    }
-
-    impl<'d, T: Instance, TXDMA, RXDMA> embedded_hal_1::i2c::ErrorType for I2c<'d, T, TXDMA, RXDMA> {
-        type Error = Error;
-    }
-
-    impl<'d, T: Instance> embedded_hal_1::i2c::I2c for I2c<'d, T, NoDma, NoDma> {
-        fn read(&mut self, address: u8, read: &mut [u8]) -> Result<(), Self::Error> {
-            self.blocking_read(address, read)
-        }
-
-        fn write(&mut self, address: u8, write: &[u8]) -> Result<(), Self::Error> {
-            self.blocking_write(address, write)
-        }
-
-        fn write_read(&mut self, address: u8, write: &[u8], read: &mut [u8]) -> Result<(), Self::Error> {
-            self.blocking_write_read(address, write, read)
-        }
-
-        fn transaction(
-            &mut self,
-            _address: u8,
-            _operations: &mut [embedded_hal_1::i2c::Operation<'_>],
-        ) -> Result<(), Self::Error> {
-            todo!();
-        }
-    }
-}
-
-#[cfg(all(feature = "unstable-traits", feature = "nightly", feature = "time"))]
-mod eha {
-    use super::super::{RxDma, TxDma};
-    use super::*;
-
-    impl<'d, T: Instance, TXDMA: TxDma<T>, RXDMA: RxDma<T>> embedded_hal_async::i2c::I2c for I2c<'d, T, TXDMA, RXDMA> {
-        async fn read(&mut self, address: u8, read: &mut [u8]) -> Result<(), Self::Error> {
-            self.read(address, read).await
-        }
-
-        async fn write(&mut self, address: u8, write: &[u8]) -> Result<(), Self::Error> {
-            self.write(address, write).await
-        }
-
-        async fn write_read(&mut self, address: u8, write: &[u8], read: &mut [u8]) -> Result<(), Self::Error> {
-            self.write_read(address, write, read).await
-        }
-
-        async fn transaction(
-            &mut self,
-            address: u8,
-            operations: &mut [embedded_hal_1::i2c::Operation<'_>],
-        ) -> Result<(), Self::Error> {
-            let _ = address;
-            let _ = operations;
-            todo!()
-        }
-    }
-}
-
-impl<'d, T: Instance> SetConfig for I2c<'d, T> {
-=======
 impl<'d, T: Instance, M: Mode> SetConfig for I2c<'d, T, M> {
->>>>>>> a9878a24
     type Config = Hertz;
     type ConfigError = ();
     fn set_config(&mut self, config: &Self::Config) -> Result<(), ()> {

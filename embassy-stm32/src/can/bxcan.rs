use core::cell::{RefCell, RefMut};
use core::future::poll_fn;
use core::marker::PhantomData;
use core::ops::{Add, Deref, DerefMut};
use core::task::Poll;

use atomic_polyfill::Ordering;
pub use bxcan;
use bxcan::{Data, ExtendedId, Frame, Id, StandardId};
<<<<<<< HEAD
use embassy_hal_common::{into_ref, PeripheralRef};
use embassy_time::{Duration, Instant, TICK_HZ};
=======
use embassy_hal_internal::{into_ref, PeripheralRef};
>>>>>>> bdc4aa4a
use futures::FutureExt;

use crate::gpio::sealed::AFType;
use crate::interrupt::typelevel::Interrupt;
use crate::pac::can::vals::{Lec, RirIde};
use crate::rcc::RccPeripheral;
use crate::time::Hertz;
use crate::{interrupt, peripherals, Peripheral};

/// Interrupt handler.
pub struct TxInterruptHandler<T: Instance> {
    _phantom: PhantomData<T>,
}

impl<T: Instance> interrupt::typelevel::Handler<T::TXInterrupt> for TxInterruptHandler<T> {
    unsafe fn on_interrupt() {
        T::regs().tsr().write(|v| {
            v.set_rqcp(0, true);
            v.set_rqcp(1, true);
            v.set_rqcp(2, true);
        });

        T::state().tx_waker.wake();
    }
}

pub struct Rx0InterruptHandler<T: Instance> {
    _phantom: PhantomData<T>,
}

impl<T: Instance> interrupt::typelevel::Handler<T::RX0Interrupt> for Rx0InterruptHandler<T> {
    unsafe fn on_interrupt() {
        // info!("rx0 irq");
        Can::<T>::receive_fifo(RxFifo::Fifo0);
    }
}

pub struct Rx1InterruptHandler<T: Instance> {
    _phantom: PhantomData<T>,
}

impl<T: Instance> interrupt::typelevel::Handler<T::RX1Interrupt> for Rx1InterruptHandler<T> {
    unsafe fn on_interrupt() {
        // info!("rx1 irq");
        Can::<T>::receive_fifo(RxFifo::Fifo1);
    }
}

pub struct SceInterruptHandler<T: Instance> {
    _phantom: PhantomData<T>,
}

impl<T: Instance> interrupt::typelevel::Handler<T::SCEInterrupt> for SceInterruptHandler<T> {
    unsafe fn on_interrupt() {
        // info!("sce irq");
        let msr = T::regs().msr();
        let msr_val = msr.read();

        if msr_val.erri() {
            msr.modify(|v| v.set_erri(true));
            T::state().err_waker.wake();
        }
    }
}

pub struct Can<'d, T: Instance> {
    pub can: RefCell<bxcan::Can<BxcanInstance<'d, T>>>,
}

#[derive(Debug)]
#[cfg_attr(feature = "defmt", derive(defmt::Format))]
pub enum BusError {
    Stuff,
    Form,
    Acknowledge,
    BitRecessive,
    BitDominant,
    Crc,
    Software,
    BusOff,
    BusPassive,
    BusWarning,
}

#[derive(Debug)]
#[cfg_attr(feature = "defmt", derive(defmt::Format))]
pub enum TryReadError {
    /// Bus error
    BusError(BusError),
    /// Receive buffer is empty
    Empty,
}

#[derive(Debug)]
#[cfg_attr(feature = "defmt", derive(defmt::Format))]
pub enum TryWriteError {
    /// All transmit mailboxes are full
    Full,
}

impl<'d, T: Instance> Can<'d, T> {
    /// Creates a new Bxcan instance, keeping the peripheral in sleep mode.
    /// You must call [Can::enable_non_blocking] to use the peripheral.
    pub fn new(
        peri: impl Peripheral<P = T> + 'd,
        rx: impl Peripheral<P = impl RxPin<T>> + 'd,
        tx: impl Peripheral<P = impl TxPin<T>> + 'd,
        _irqs: impl interrupt::typelevel::Binding<T::TXInterrupt, TxInterruptHandler<T>>
            + interrupt::typelevel::Binding<T::RX0Interrupt, Rx0InterruptHandler<T>>
            + interrupt::typelevel::Binding<T::RX1Interrupt, Rx1InterruptHandler<T>>
            + interrupt::typelevel::Binding<T::SCEInterrupt, SceInterruptHandler<T>>
            + 'd,
    ) -> Self {
        into_ref!(peri, rx, tx);

        rx.set_as_af(rx.af_num(), AFType::Input);
        tx.set_as_af(tx.af_num(), AFType::OutputPushPull);

        T::enable();
        T::reset();

        {
            use crate::pac::can::vals::{Errie, Fmpie, Tmeie};

            T::regs().ier().write(|w| {
                // TODO: fix metapac

                w.set_errie(Errie::ENABLED);
                w.set_fmpie(0, Fmpie::ENABLED);
                w.set_fmpie(1, Fmpie::ENABLED);
                w.set_tmeie(Tmeie::ENABLED);
            });

            T::regs().mcr().write(|w| {
                // Enable timestamps on rx messages

                w.set_ttcm(true);
            });
        }

        unsafe {
            T::TXInterrupt::unpend();
            T::TXInterrupt::enable();

            T::RX0Interrupt::unpend();
            T::RX0Interrupt::enable();

            T::RX1Interrupt::unpend();
            T::RX1Interrupt::enable();

            T::SCEInterrupt::unpend();
            T::SCEInterrupt::enable();
        }

        rx.set_as_af(rx.af_num(), AFType::Input);
        tx.set_as_af(tx.af_num(), AFType::OutputPushPull);

        let can = bxcan::Can::builder(BxcanInstance(peri)).leave_disabled();
        let can_ref_cell = RefCell::new(can);
        Self { can: can_ref_cell }
    }

    pub fn set_bitrate(&mut self, bitrate: u32) {
        let bit_timing = Self::calc_bxcan_timings(T::frequency(), bitrate).unwrap();
        self.can
            .borrow_mut()
            .modify_config()
            .set_bit_timing(bit_timing)
            .leave_disabled();

        let overflow = (TICK_HZ as u64 * u16::MAX as u64) / bitrate as u64;
        T::state().t_overflow.store(overflow as u16, Ordering::Relaxed);
    }

    /// Enables the peripheral and synchronizes with the bus.
    ///
    /// This will wait for 11 consecutive recessive bits (bus idle state).
    /// Contrary to enable method from bxcan library, this will not freeze the executor while waiting.
    pub fn enable(&mut self) -> Result<(), ()> {
        let mut now = Instant::now();
        let timeout = now.add(Duration::from_millis(20));
        while self.borrow_mut().enable_non_blocking().is_err() && now < timeout {
            now = Instant::now();
        }

        if self.borrow_mut().enable_non_blocking().is_err() {
            Err(())
        } else {
            let overflow = T::state().t_overflow.load(Ordering::Relaxed);
            let offset = now.as_ticks() % overflow as u64;

            T::state().t_offset.store(offset as u16, Ordering::Relaxed);

            Ok(())
        }
    }

    /// Queues the message to be sent but exerts backpressure
    pub async fn write(&mut self, frame: &Frame) -> bxcan::TransmitStatus {
        CanTx { can: &self.can }.write(frame).await
    }

    /// Attempts to transmit a frame without blocking.
    ///
    /// Returns [Err(TryWriteError::Full)] if all transmit mailboxes are full.
    pub fn try_write(&mut self, frame: &Frame) -> Result<bxcan::TransmitStatus, TryWriteError> {
        CanTx { can: &self.can }.try_write(frame)
    }

    /// Waits for a specific transmit mailbox to become empty
    pub async fn flush(&self, mb: bxcan::Mailbox) {
        CanTx { can: &self.can }.flush(mb).await
    }

    /// Waits until any of the transmit mailboxes become empty
    pub async fn flush_any(&self) {
        CanTx { can: &self.can }.flush_any().await
    }

    /// Waits until all of the transmit mailboxes become empty
    pub async fn flush_all(&self) {
        CanTx { can: &self.can }.flush_all().await
    }

    /// Returns a tuple of the time the message was received and the message frame
<<<<<<< HEAD
    pub async fn read(&mut self) -> Result<(Instant, bxcan::Frame), BusError> {
        poll_fn(|cx| {
            T::state().err_waker.register(cx.waker());
            if let Poll::Ready((time, frame)) = T::state().rx_queue.recv().poll_unpin(cx) {
                return Poll::Ready(Ok((time, frame)));
            } else if let Some(err) = self.curr_error() {
                return Poll::Ready(Err(err));
            }
=======
    pub async fn read(&mut self) -> Result<(u16, bxcan::Frame), BusError> {
        CanRx { can: &self.can }.read().await
    }
>>>>>>> bdc4aa4a

    /// Attempts to read a can frame without blocking.
    ///
    /// Returns [Err(TryReadError::Empty)] if there are no frames in the rx queue.
    pub fn try_read(&mut self) -> Result<(u16, bxcan::Frame), TryReadError> {
        CanRx { can: &self.can }.try_read()
    }

    /// Waits while receive queue is empty.
    pub async fn wait_not_empty(&mut self) {
        CanRx { can: &self.can }.wait_not_empty().await
    }

    unsafe fn receive_fifo(fifo: RxFifo) {
        let now = Instant::now();
        let overflow = T::state().t_overflow.load(Ordering::Relaxed);
        let offset = T::state().t_offset.load(Ordering::Relaxed);
        let last_overflow = (now.as_ticks() - (now.as_ticks() % overflow as u64)) + offset as u64;

        let state = T::state();
        let regs = T::regs();
        let fifo_idx = match fifo {
            RxFifo::Fifo0 => 0usize,
            RxFifo::Fifo1 => 1usize,
        };
        let rfr = regs.rfr(fifo_idx);
        let fifo = regs.rx(fifo_idx);

        loop {
            // If there are no pending messages, there is nothing to do
            if rfr.read().fmp() == 0 {
                return;
            }

            let rir = fifo.rir().read();
            let id = if rir.ide() == RirIde::STANDARD {
                Id::from(StandardId::new_unchecked(rir.stid()))
            } else {
                let stid = (rir.stid() & 0x7FF) as u32;
                let exid = rir.exid() & 0x3FFFF;
                let id = (stid << 18) | (exid as u32);
                Id::from(ExtendedId::new_unchecked(id))
            };
            let data_len = fifo.rdtr().read().dlc() as usize;
            let mut data: [u8; 8] = [0; 8];
            data[0..4].copy_from_slice(&fifo.rdlr().read().0.to_ne_bytes());
            data[4..8].copy_from_slice(&fifo.rdhr().read().0.to_ne_bytes());

            let time = last_overflow + (fifo.rdtr().read().time() as u32 * overflow as u32 / u16::MAX as u32) as u64;
            let time = if time > now.as_ticks() {
                time - offset as u64
            } else {
                time
            };
            let time = Instant::from_ticks(time);
            let frame = Frame::new_data(id, Data::new(&data[0..data_len]).unwrap());

            trace!("now: {}", now.as_ticks());
            trace!("now (time): {}", time.as_ticks());

            rfr.modify(|v| v.set_rfom(true));

            /*
                NOTE: consensus was reached that if rx_queue is full, packets should be dropped
            */
            let _ = state.rx_queue.try_send((time, frame));
        }
    }

    pub const fn calc_bxcan_timings(periph_clock: Hertz, can_bitrate: u32) -> Option<u32> {
        const BS1_MAX: u8 = 16;
        const BS2_MAX: u8 = 8;
        const MAX_SAMPLE_POINT_PERMILL: u16 = 900;

        let periph_clock = periph_clock.0;

        if can_bitrate < 1000 {
            return None;
        }

        // Ref. "Automatic Baudrate Detection in CANopen Networks", U. Koppe, MicroControl GmbH & Co. KG
        //      CAN in Automation, 2003
        //
        // According to the source, optimal quanta per bit are:
        //   Bitrate        Optimal Maximum
        //   1000 kbps      8       10
        //   500  kbps      16      17
        //   250  kbps      16      17
        //   125  kbps      16      17
        let max_quanta_per_bit: u8 = if can_bitrate >= 1_000_000 { 10 } else { 17 };

        // Computing (prescaler * BS):
        //   BITRATE = 1 / (PRESCALER * (1 / PCLK) * (1 + BS1 + BS2))       -- See the Reference Manual
        //   BITRATE = PCLK / (PRESCALER * (1 + BS1 + BS2))                 -- Simplified
        // let:
        //   BS = 1 + BS1 + BS2                                             -- Number of time quanta per bit
        //   PRESCALER_BS = PRESCALER * BS
        // ==>
        //   PRESCALER_BS = PCLK / BITRATE
        let prescaler_bs = periph_clock / can_bitrate;

        // Searching for such prescaler value so that the number of quanta per bit is highest.
        let mut bs1_bs2_sum = max_quanta_per_bit - 1;
        while (prescaler_bs % (1 + bs1_bs2_sum) as u32) != 0 {
            if bs1_bs2_sum <= 2 {
                return None; // No solution
            }
            bs1_bs2_sum -= 1;
        }

        let prescaler = prescaler_bs / (1 + bs1_bs2_sum) as u32;
        if (prescaler < 1) || (prescaler > 1024) {
            return None; // No solution
        }

        // Now we have a constraint: (BS1 + BS2) == bs1_bs2_sum.
        // We need to find such values so that the sample point is as close as possible to the optimal value,
        // which is 87.5%, which is 7/8.
        //
        //   Solve[(1 + bs1)/(1 + bs1 + bs2) == 7/8, bs2]  (* Where 7/8 is 0.875, the recommended sample point location *)
        //   {{bs2 -> (1 + bs1)/7}}
        //
        // Hence:
        //   bs2 = (1 + bs1) / 7
        //   bs1 = (7 * bs1_bs2_sum - 1) / 8
        //
        // Sample point location can be computed as follows:
        //   Sample point location = (1 + bs1) / (1 + bs1 + bs2)
        //
        // Since the optimal solution is so close to the maximum, we prepare two solutions, and then pick the best one:
        //   - With rounding to nearest
        //   - With rounding to zero
        let mut bs1 = ((7 * bs1_bs2_sum - 1) + 4) / 8; // Trying rounding to nearest first
        let mut bs2 = bs1_bs2_sum - bs1;
        core::assert!(bs1_bs2_sum > bs1);

        let sample_point_permill = 1000 * ((1 + bs1) / (1 + bs1 + bs2)) as u16;
        if sample_point_permill > MAX_SAMPLE_POINT_PERMILL {
            // Nope, too far; now rounding to zero
            bs1 = (7 * bs1_bs2_sum - 1) / 8;
            bs2 = bs1_bs2_sum - bs1;
        }

        // Check is BS1 and BS2 are in range
        if (bs1 < 1) || (bs1 > BS1_MAX) || (bs2 < 1) || (bs2 > BS2_MAX) {
            return None;
        }

        // Check if final bitrate matches the requested
        if can_bitrate != (periph_clock / (prescaler * (1 + bs1 + bs2) as u32)) {
            return None;
        }

        // One is recommended by DS-015, CANOpen, and DeviceNet
        let sjw = 1;

        // Pack into BTR register values
        Some((sjw - 1) << 24 | (bs1 as u32 - 1) << 16 | (bs2 as u32 - 1) << 20 | (prescaler as u32 - 1))
    }

    pub fn split<'c>(&'c self) -> (CanTx<'c, 'd, T>, CanRx<'c, 'd, T>) {
        (CanTx { can: &self.can }, CanRx { can: &self.can })
    }

    pub fn as_mut(&self) -> RefMut<'_, bxcan::Can<BxcanInstance<'d, T>>> {
        self.can.borrow_mut()
    }
}

pub struct CanTx<'c, 'd, T: Instance> {
    can: &'c RefCell<bxcan::Can<BxcanInstance<'d, T>>>,
}

impl<'c, 'd, T: Instance> CanTx<'c, 'd, T> {
    pub async fn write(&mut self, frame: &Frame) -> bxcan::TransmitStatus {
        poll_fn(|cx| {
            T::state().tx_waker.register(cx.waker());
            if let Ok(status) = self.can.borrow_mut().transmit(frame) {
                return Poll::Ready(status);
            }

            Poll::Pending
        })
        .await
    }

    /// Attempts to transmit a frame without blocking.
    ///
    /// Returns [Err(TryWriteError::Full)] if all transmit mailboxes are full.
    pub fn try_write(&mut self, frame: &Frame) -> Result<bxcan::TransmitStatus, TryWriteError> {
        self.can.borrow_mut().transmit(frame).map_err(|_| TryWriteError::Full)
    }

    /// Waits for a specific transmit mailbox to become empty
    pub async fn flush(&self, mb: bxcan::Mailbox) {
        poll_fn(|cx| {
            T::state().tx_waker.register(cx.waker());
            if T::regs().tsr().read().tme(mb.index()) {
                return Poll::Ready(());
            }

            Poll::Pending
        })
        .await;
    }

    /// Waits until any of the transmit mailboxes become empty
    pub async fn flush_any(&self) {
        poll_fn(|cx| {
            T::state().tx_waker.register(cx.waker());

            let tsr = T::regs().tsr().read();
            if tsr.tme(bxcan::Mailbox::Mailbox0.index())
                || tsr.tme(bxcan::Mailbox::Mailbox1.index())
                || tsr.tme(bxcan::Mailbox::Mailbox2.index())
            {
                return Poll::Ready(());
            }

            Poll::Pending
        })
        .await;
    }

    /// Waits until all of the transmit mailboxes become empty
    pub async fn flush_all(&self) {
        poll_fn(|cx| {
            T::state().tx_waker.register(cx.waker());

            let tsr = T::regs().tsr().read();
            if tsr.tme(bxcan::Mailbox::Mailbox0.index())
                && tsr.tme(bxcan::Mailbox::Mailbox1.index())
                && tsr.tme(bxcan::Mailbox::Mailbox2.index())
            {
                return Poll::Ready(());
            }

            Poll::Pending
        })
        .await;
    }
}

#[allow(dead_code)]
pub struct CanRx<'c, 'd, T: Instance> {
    can: &'c RefCell<bxcan::Can<BxcanInstance<'d, T>>>,
}

impl<'c, 'd, T: Instance> CanRx<'c, 'd, T> {
    pub async fn read(&mut self) -> Result<(Instant, bxcan::Frame), BusError> {
        poll_fn(|cx| {
            T::state().err_waker.register(cx.waker());
            if let Poll::Ready((time, frame)) = T::state().rx_queue.recv().poll_unpin(cx) {
                return Poll::Ready(Ok((time, frame)));
            } else if let Some(err) = self.curr_error() {
                return Poll::Ready(Err(err));
            }

            Poll::Pending
        })
        .await
    }

    /// Attempts to read a CAN frame without blocking.
    ///
    /// Returns [Err(TryReadError::Empty)] if there are no frames in the rx queue.
    pub fn try_read(&mut self) -> Result<(u16, bxcan::Frame), TryReadError> {
        if let Ok(envelope) = T::state().rx_queue.try_recv() {
            return Ok(envelope);
        }

        if let Some(err) = self.curr_error() {
            return Err(TryReadError::BusError(err));
        }

        Err(TryReadError::Empty)
    }

    /// Waits while receive queue is empty.
    pub async fn wait_not_empty(&mut self) {
        poll_fn(|cx| {
            if T::state().rx_queue.poll_ready_to_receive(cx) {
                Poll::Ready(())
            } else {
                Poll::Pending
            }
        })
        .await
    }

    fn curr_error(&self) -> Option<BusError> {
        let err = { T::regs().esr().read() };
        if err.boff() {
            return Some(BusError::BusOff);
        } else if err.epvf() {
            return Some(BusError::BusPassive);
        } else if err.ewgf() {
            return Some(BusError::BusWarning);
        } else if let Some(err) = err.lec().into_bus_err() {
            return Some(err);
        }
        None
    }
}

enum RxFifo {
    Fifo0,
    Fifo1,
}

impl<'d, T: Instance> Drop for Can<'d, T> {
    fn drop(&mut self) {
        // Cannot call `free()` because it moves the instance.
        // Manually reset the peripheral.
        T::regs().mcr().write(|w| w.set_reset(true));
        T::disable();
    }
}

impl<'d, T: Instance> Deref for Can<'d, T> {
    type Target = RefCell<bxcan::Can<BxcanInstance<'d, T>>>;

    fn deref(&self) -> &Self::Target {
        &self.can
    }
}

impl<'d, T: Instance> DerefMut for Can<'d, T> {
    fn deref_mut(&mut self) -> &mut Self::Target {
        &mut self.can
    }
}

pub(crate) mod sealed {
    use atomic_polyfill::AtomicU16;
    use embassy_sync::blocking_mutex::raw::CriticalSectionRawMutex;
    use embassy_sync::channel::Channel;
    use embassy_sync::waitqueue::AtomicWaker;
    use embassy_time::Instant;

    pub struct State {
        pub tx_waker: AtomicWaker,
        pub err_waker: AtomicWaker,
        pub rx_queue: Channel<CriticalSectionRawMutex, (Instant, bxcan::Frame), 32>,
        pub t_overflow: AtomicU16,
        pub t_offset: AtomicU16,
    }

    impl State {
        pub const fn new() -> Self {
            Self {
                tx_waker: AtomicWaker::new(),
                err_waker: AtomicWaker::new(),
                rx_queue: Channel::new(),
                t_overflow: AtomicU16::new(0),
                t_offset: AtomicU16::new(0),
            }
        }
    }

    pub trait Instance {
        const REGISTERS: *mut bxcan::RegisterBlock;

        fn regs() -> &'static crate::pac::can::Can;
        fn state() -> &'static State;
    }
}

pub trait TXInstance {
    type TXInterrupt: crate::interrupt::typelevel::Interrupt;
}

pub trait RX0Instance {
    type RX0Interrupt: crate::interrupt::typelevel::Interrupt;
}

pub trait RX1Instance {
    type RX1Interrupt: crate::interrupt::typelevel::Interrupt;
}

pub trait SCEInstance {
    type SCEInterrupt: crate::interrupt::typelevel::Interrupt;
}

pub trait InterruptableInstance: TXInstance + RX0Instance + RX1Instance + SCEInstance {}
pub trait Instance: sealed::Instance + RccPeripheral + InterruptableInstance + 'static {}

pub struct BxcanInstance<'a, T>(PeripheralRef<'a, T>);

unsafe impl<'d, T: Instance> bxcan::Instance for BxcanInstance<'d, T> {
    const REGISTERS: *mut bxcan::RegisterBlock = T::REGISTERS;
}

foreach_peripheral!(
    (can, $inst:ident) => {
        impl sealed::Instance for peripherals::$inst {
            const REGISTERS: *mut bxcan::RegisterBlock = crate::pac::$inst.as_ptr() as *mut _;

            fn regs() -> &'static crate::pac::can::Can {
                &crate::pac::$inst
            }

            fn state() -> &'static sealed::State {
                static STATE: sealed::State = sealed::State::new();
                &STATE
            }
        }

        impl Instance for peripherals::$inst {}

        foreach_interrupt!(
            ($inst,can,CAN,TX,$irq:ident) => {
                impl TXInstance for peripherals::$inst {
                    type TXInterrupt = crate::interrupt::typelevel::$irq;
                }
            };
            ($inst,can,CAN,RX0,$irq:ident) => {
                impl RX0Instance for peripherals::$inst {
                    type RX0Interrupt = crate::interrupt::typelevel::$irq;
                }
            };
            ($inst,can,CAN,RX1,$irq:ident) => {
                impl RX1Instance for peripherals::$inst {
                    type RX1Interrupt = crate::interrupt::typelevel::$irq;
                }
            };
            ($inst,can,CAN,SCE,$irq:ident) => {
                impl SCEInstance for peripherals::$inst {
                    type SCEInterrupt = crate::interrupt::typelevel::$irq;
                }
            };
        );

        impl InterruptableInstance for peripherals::$inst {}
    };
);

foreach_peripheral!(
    (can, CAN) => {
        unsafe impl<'d> bxcan::FilterOwner for BxcanInstance<'d, peripherals::CAN> {
            const NUM_FILTER_BANKS: u8 = 14;
        }
    };
    // CAN1 and CAN2 is a combination of master and slave instance.
    // CAN1 owns the filter bank and needs to be enabled in order
    // for CAN2 to receive messages.
    (can, CAN1) => {
        cfg_if::cfg_if! {
            if #[cfg(all(
                any(stm32l4, stm32f72, stm32f73),
                not(any(stm32l49, stm32l4a))
            ))] {
                // Most L4 devices and some F7 devices use the name "CAN1"
                // even if there is no "CAN2" peripheral.
                unsafe impl<'d> bxcan::FilterOwner for BxcanInstance<'d, peripherals::CAN1> {
                    const NUM_FILTER_BANKS: u8 = 14;
                }
            } else {
                unsafe impl<'d> bxcan::FilterOwner for BxcanInstance<'d, peripherals::CAN1> {
                    const NUM_FILTER_BANKS: u8 = 28;
                }
                unsafe impl<'d> bxcan::MasterInstance for BxcanInstance<'d, peripherals::CAN1> {}
            }
        }
    };
    (can, CAN3) => {
        unsafe impl<'d> bxcan::FilterOwner for BxcanInstance<'d, peripherals::CAN3> {
            const NUM_FILTER_BANKS: u8 = 14;
        }
    };
);

pin_trait!(RxPin, Instance);
pin_trait!(TxPin, Instance);

trait Index {
    fn index(&self) -> usize;
}

impl Index for bxcan::Mailbox {
    fn index(&self) -> usize {
        match self {
            bxcan::Mailbox::Mailbox0 => 0,
            bxcan::Mailbox::Mailbox1 => 1,
            bxcan::Mailbox::Mailbox2 => 2,
        }
    }
}

trait IntoBusError {
    fn into_bus_err(self) -> Option<BusError>;
}

impl IntoBusError for Lec {
    fn into_bus_err(self) -> Option<BusError> {
        match self {
            Lec::STUFF => Some(BusError::Stuff),
            Lec::FORM => Some(BusError::Form),
            Lec::ACK => Some(BusError::Acknowledge),
            Lec::BITRECESSIVE => Some(BusError::BitRecessive),
            Lec::BITDOMINANT => Some(BusError::BitDominant),
            Lec::CRC => Some(BusError::Crc),
            Lec::CUSTOM => Some(BusError::Software),
            _ => None,
        }
    }
}<|MERGE_RESOLUTION|>--- conflicted
+++ resolved
@@ -7,12 +7,8 @@
 use atomic_polyfill::Ordering;
 pub use bxcan;
 use bxcan::{Data, ExtendedId, Frame, Id, StandardId};
-<<<<<<< HEAD
-use embassy_hal_common::{into_ref, PeripheralRef};
+use embassy_hal_internal::{into_ref, PeripheralRef};
 use embassy_time::{Duration, Instant, TICK_HZ};
-=======
-use embassy_hal_internal::{into_ref, PeripheralRef};
->>>>>>> bdc4aa4a
 use futures::FutureExt;
 
 use crate::gpio::sealed::AFType;
@@ -238,20 +234,9 @@
     }
 
     /// Returns a tuple of the time the message was received and the message frame
-<<<<<<< HEAD
-    pub async fn read(&mut self) -> Result<(Instant, bxcan::Frame), BusError> {
-        poll_fn(|cx| {
-            T::state().err_waker.register(cx.waker());
-            if let Poll::Ready((time, frame)) = T::state().rx_queue.recv().poll_unpin(cx) {
-                return Poll::Ready(Ok((time, frame)));
-            } else if let Some(err) = self.curr_error() {
-                return Poll::Ready(Err(err));
-            }
-=======
     pub async fn read(&mut self) -> Result<(u16, bxcan::Frame), BusError> {
         CanRx { can: &self.can }.read().await
     }
->>>>>>> bdc4aa4a
 
     /// Attempts to read a can frame without blocking.
     ///

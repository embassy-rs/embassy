#![allow(non_snake_case)]

<<<<<<< HEAD
use core::cell::Cell;
=======
use core::cell::{Cell, RefCell};
>>>>>>> 1b4f9d7a
use core::sync::atomic::{compiler_fence, AtomicU32, Ordering};

use critical_section::CriticalSection;
use embassy_sync::blocking_mutex::raw::CriticalSectionRawMutex;
use embassy_sync::blocking_mutex::Mutex;
use embassy_time_driver::{Driver, TICK_HZ};
<<<<<<< HEAD
use embassy_time_queue_driver::GlobalTimerQueue;
=======
use embassy_time_queue_driver::Queue;
>>>>>>> 1b4f9d7a
use stm32_metapac::timer::{regs, TimGp16};

use crate::interrupt::typelevel::Interrupt;
use crate::pac::timer::vals;
use crate::rcc::{self, SealedRccPeripheral};
#[cfg(feature = "low-power")]
use crate::rtc::Rtc;
use crate::timer::{CoreInstance, GeneralInstance1Channel};
use crate::{interrupt, peripherals};

// NOTE regarding ALARM_COUNT:
//
// As of 2023-12-04, this driver is implemented using CC1 as the halfway rollover interrupt, and any
// additional CC capabilities to provide timer alarms to embassy-time. embassy-time requires AT LEAST
// one alarm to be allocatable, which means timers that only have CC1, such as TIM16/TIM17, are not
// candidates for use as an embassy-time driver provider. (a.k.a 1CH and 1CH_CMP are not, others are good.)

#[cfg(time_driver_tim1)]
type T = peripherals::TIM1;
#[cfg(time_driver_tim2)]
type T = peripherals::TIM2;
#[cfg(time_driver_tim3)]
type T = peripherals::TIM3;
#[cfg(time_driver_tim4)]
type T = peripherals::TIM4;
#[cfg(time_driver_tim5)]
type T = peripherals::TIM5;
#[cfg(time_driver_tim8)]
type T = peripherals::TIM8;
#[cfg(time_driver_tim9)]
type T = peripherals::TIM9;
#[cfg(time_driver_tim12)]
type T = peripherals::TIM12;
#[cfg(time_driver_tim15)]
type T = peripherals::TIM15;
#[cfg(time_driver_tim20)]
type T = peripherals::TIM20;
#[cfg(time_driver_tim21)]
type T = peripherals::TIM21;
#[cfg(time_driver_tim22)]
type T = peripherals::TIM22;
#[cfg(time_driver_tim23)]
type T = peripherals::TIM23;
#[cfg(time_driver_tim24)]
type T = peripherals::TIM24;

foreach_interrupt! {
    (TIM1, timer, $block:ident, CC, $irq:ident) => {
        #[cfg(time_driver_tim1)]
        #[cfg(feature = "rt")]
        #[interrupt]
        fn $irq() {
            DRIVER.on_interrupt()
        }
    };
    (TIM2, timer, $block:ident, CC, $irq:ident) => {
        #[cfg(time_driver_tim2)]
        #[cfg(feature = "rt")]
        #[interrupt]
        fn $irq() {
            DRIVER.on_interrupt()
        }
    };
    (TIM3, timer, $block:ident, CC, $irq:ident) => {
        #[cfg(time_driver_tim3)]
        #[cfg(feature = "rt")]
        #[interrupt]
        fn $irq() {
            DRIVER.on_interrupt()
        }
    };
    (TIM4, timer, $block:ident, CC, $irq:ident) => {
        #[cfg(time_driver_tim4)]
        #[cfg(feature = "rt")]
        #[interrupt]
        fn $irq() {
            DRIVER.on_interrupt()
        }
    };
    (TIM5, timer, $block:ident, CC, $irq:ident) => {
        #[cfg(time_driver_tim5)]
        #[cfg(feature = "rt")]
        #[interrupt]
        fn $irq() {
            DRIVER.on_interrupt()
        }
    };
    (TIM8, timer, $block:ident, CC, $irq:ident) => {
        #[cfg(time_driver_tim8)]
        #[cfg(feature = "rt")]
        #[interrupt]
        fn $irq() {
            DRIVER.on_interrupt()
        }
    };
    (TIM9, timer, $block:ident, CC, $irq:ident) => {
        #[cfg(time_driver_tim9)]
        #[cfg(feature = "rt")]
        #[interrupt]
        fn $irq() {
            DRIVER.on_interrupt()
        }
    };
    (TIM12, timer, $block:ident, CC, $irq:ident) => {
        #[cfg(time_driver_tim12)]
        #[cfg(feature = "rt")]
        #[interrupt]
        fn $irq() {
            DRIVER.on_interrupt()
        }
    };
    (TIM15, timer, $block:ident, CC, $irq:ident) => {
        #[cfg(time_driver_tim15)]
        #[cfg(feature = "rt")]
        #[interrupt]
        fn $irq() {
            DRIVER.on_interrupt()
        }
    };
    (TIM20, timer, $block:ident, CC, $irq:ident) => {
        #[cfg(time_driver_tim20)]
        #[cfg(feature = "rt")]
        #[interrupt]
        fn $irq() {
            DRIVER.on_interrupt()
        }
    };
    (TIM21, timer, $block:ident, CC, $irq:ident) => {
        #[cfg(time_driver_tim21)]
        #[cfg(feature = "rt")]
        #[interrupt]
        fn $irq() {
            DRIVER.on_interrupt()
        }
    };
    (TIM22, timer, $block:ident, CC, $irq:ident) => {
        #[cfg(time_driver_tim22)]
        #[cfg(feature = "rt")]
        #[interrupt]
        fn $irq() {
            DRIVER.on_interrupt()
        }
    };
    (TIM23, timer, $block:ident, CC, $irq:ident) => {
        #[cfg(time_driver_tim23)]
        #[cfg(feature = "rt")]
        #[interrupt]
        fn $irq() {
            DRIVER.on_interrupt()
        }
    };
    (TIM24, timer, $block:ident, CC, $irq:ident) => {
        #[cfg(time_driver_tim24)]
        #[cfg(feature = "rt")]
        #[interrupt]
        fn $irq() {
            DRIVER.on_interrupt()
        }
    };
}

fn regs_gp16() -> TimGp16 {
    unsafe { TimGp16::from_ptr(T::regs()) }
}

// Clock timekeeping works with something we call "periods", which are time intervals
// of 2^15 ticks. The Clock counter value is 16 bits, so one "overflow cycle" is 2 periods.
//
// A `period` count is maintained in parallel to the Timer hardware `counter`, like this:
// - `period` and `counter` start at 0
// - `period` is incremented on overflow (at counter value 0)
// - `period` is incremented "midway" between overflows (at counter value 0x8000)
//
// Therefore, when `period` is even, counter is in 0..0x7FFF. When odd, counter is in 0x8000..0xFFFF
// This allows for now() to return the correct value even if it races an overflow.
//
// To get `now()`, `period` is read first, then `counter` is read. If the counter value matches
// the expected range for the `period` parity, we're done. If it doesn't, this means that
// a new period start has raced us between reading `period` and `counter`, so we assume the `counter` value
// corresponds to the next period.
//
// `period` is a 32bit integer, so It overflows on 2^32 * 2^15 / 32768 seconds of uptime, which is 136 years.
fn calc_now(period: u32, counter: u16) -> u64 {
    ((period as u64) << 15) + ((counter as u32 ^ ((period & 1) << 15)) as u64)
}

struct AlarmState {
    timestamp: Cell<u64>,
}

unsafe impl Send for AlarmState {}

impl AlarmState {
    const fn new() -> Self {
        Self {
            timestamp: Cell::new(u64::MAX),
        }
    }
}

pub(crate) struct RtcDriver {
    /// Number of 2^15 periods elapsed since boot.
    period: AtomicU32,
    alarm: Mutex<CriticalSectionRawMutex, AlarmState>,
    #[cfg(feature = "low-power")]
    rtc: Mutex<CriticalSectionRawMutex, Cell<Option<&'static Rtc>>>,
    queue: Mutex<CriticalSectionRawMutex, RefCell<Queue>>,
}

embassy_time_driver::time_driver_impl!(static DRIVER: RtcDriver = RtcDriver {
    period: AtomicU32::new(0),
    alarm: Mutex::const_new(CriticalSectionRawMutex::new(), AlarmState::new()),
    #[cfg(feature = "low-power")]
    rtc: Mutex::const_new(CriticalSectionRawMutex::new(), Cell::new(None)),
    queue: Mutex::new(RefCell::new(Queue::new()))
});

impl RtcDriver {
    fn init(&'static self, cs: critical_section::CriticalSection) {
        let r = regs_gp16();

        rcc::enable_and_reset_with_cs::<T>(cs);

        let timer_freq = T::frequency();

        r.cr1().modify(|w| w.set_cen(false));
        r.cnt().write(|w| w.set_cnt(0));

        let psc = timer_freq.0 / TICK_HZ as u32 - 1;
        let psc: u16 = match psc.try_into() {
            Err(_) => panic!("psc division overflow: {}", psc),
            Ok(n) => n,
        };

        r.psc().write_value(psc);
        r.arr().write(|w| w.set_arr(u16::MAX));

        // Set URS, generate update and clear URS
        r.cr1().modify(|w| w.set_urs(vals::Urs::COUNTERONLY));
        r.egr().write(|w| w.set_ug(true));
        r.cr1().modify(|w| w.set_urs(vals::Urs::ANYEVENT));

        // Mid-way point
        r.ccr(0).write(|w| w.set_ccr(0x8000));

        // Enable overflow and half-overflow interrupts
        r.dier().write(|w| {
            w.set_uie(true);
            w.set_ccie(0, true);
        });

        <T as GeneralInstance1Channel>::CaptureCompareInterrupt::unpend();
        unsafe { <T as GeneralInstance1Channel>::CaptureCompareInterrupt::enable() };

        r.cr1().modify(|w| w.set_cen(true));
    }

    fn on_interrupt(&self) {
        let r = regs_gp16();

<<<<<<< HEAD
        // XXX: reduce the size of this critical section ?
        critical_section::with(|_cs| {
=======
        critical_section::with(|cs| {
>>>>>>> 1b4f9d7a
            let sr = r.sr().read();
            let dier = r.dier().read();

            // Clear all interrupt flags. Bits in SR are "write 0 to clear", so write the bitwise NOT.
            // Other approaches such as writing all zeros, or RMWing won't work, they can
            // miss interrupts.
            r.sr().write_value(regs::SrGp16(!sr.0));

            // Overflow
            if sr.uif() {
                self.next_period();
            }

            // Half overflow
            if sr.ccif(0) {
                self.next_period();
            }

            let n = 0;
            if sr.ccif(n + 1) && dier.ccie(n + 1) {
<<<<<<< HEAD
                self.trigger_alarm();
=======
                self.trigger_alarm(cs);
>>>>>>> 1b4f9d7a
            }
        })
    }

    fn next_period(&self) {
        let r = regs_gp16();

        // We only modify the period from the timer interrupt, so we know this can't race.
        let period = self.period.load(Ordering::Relaxed) + 1;
        self.period.store(period, Ordering::Relaxed);
        let t = (period as u64) << 15;

        critical_section::with(move |cs| {
            r.dier().modify(move |w| {
                let n = 0;
                let alarm = self.alarm.borrow(cs);
                let at = alarm.timestamp.get();

                if at < t + 0xc000 {
                    // just enable it. `set_alarm` has already set the correct CCR val.
                    w.set_ccie(n + 1, true);
                }
            })
        })
    }

<<<<<<< HEAD
    fn trigger_alarm(&self) {
        TIMER_QUEUE_DRIVER.dispatch();
=======
    fn trigger_alarm(&self, cs: CriticalSection) {
        let mut next = self.queue.borrow(cs).borrow_mut().next_expiration(self.now());
        while !self.set_alarm(cs, next) {
            next = self.queue.borrow(cs).borrow_mut().next_expiration(self.now());
        }
>>>>>>> 1b4f9d7a
    }

    /*
        Low-power private functions: all operate within a critical seciton
    */

    #[cfg(feature = "low-power")]
    /// Compute the approximate amount of time until the next alarm
    fn time_until_next_alarm(&self, cs: CriticalSection) -> embassy_time::Duration {
        let now = self.now() + 32;

        embassy_time::Duration::from_ticks(self.alarm.borrow(cs).timestamp.get().saturating_sub(now))
    }

    #[cfg(feature = "low-power")]
    /// Add the given offset to the current time
    fn add_time(&self, offset: embassy_time::Duration, cs: CriticalSection) {
        let offset = offset.as_ticks();
        let cnt = regs_gp16().cnt().read().cnt() as u32;
        let period = self.period.load(Ordering::SeqCst);

        // Correct the race, if it exists
        let period = if period & 1 == 1 && cnt < u16::MAX as u32 / 2 {
            period + 1
        } else {
            period
        };

        // Normalize to the full overflow
        let period = (period / 2) * 2;

        // Add the offset
        let period = period + 2 * (offset / u16::MAX as u64) as u32;
        let cnt = cnt + (offset % u16::MAX as u64) as u32;

        let (cnt, period) = if cnt > u16::MAX as u32 {
            (cnt - u16::MAX as u32, period + 2)
        } else {
            (cnt, period)
        };

        let period = if cnt > u16::MAX as u32 / 2 { period + 1 } else { period };

        self.period.store(period, Ordering::SeqCst);
        regs_gp16().cnt().write(|w| w.set_cnt(cnt as u16));

        // Now, recompute alarm
        let alarm = self.alarm.borrow(cs);

<<<<<<< HEAD
        if !self.set_alarm(alarm.timestamp.get()) {
            // If the alarm timestamp has passed, we need to trigger it
            self.trigger_alarm();
=======
        if !self.set_alarm(cs, alarm.timestamp.get()) {
            // If the alarm timestamp has passed, we need to trigger it
            self.trigger_alarm(cs);
>>>>>>> 1b4f9d7a
        }
    }

    #[cfg(feature = "low-power")]
    /// Stop the wakeup alarm, if enabled, and add the appropriate offset
    fn stop_wakeup_alarm(&self, cs: CriticalSection) {
        if let Some(offset) = self.rtc.borrow(cs).get().unwrap().stop_wakeup_alarm(cs) {
            self.add_time(offset, cs);
        }
    }

    /*
        Low-power public functions: all create a critical section
    */
    #[cfg(feature = "low-power")]
    /// Set the rtc but panic if it's already been set
    pub(crate) fn set_rtc(&self, rtc: &'static Rtc) {
        critical_section::with(|cs| {
            rtc.stop_wakeup_alarm(cs);

            assert!(self.rtc.borrow(cs).replace(Some(rtc)).is_none())
        });
    }

    #[cfg(feature = "low-power")]
    /// The minimum pause time beyond which the executor will enter a low-power state.
    pub(crate) const MIN_STOP_PAUSE: embassy_time::Duration = embassy_time::Duration::from_millis(250);

    #[cfg(feature = "low-power")]
    /// Pause the timer if ready; return err if not
    pub(crate) fn pause_time(&self) -> Result<(), ()> {
        critical_section::with(|cs| {
            /*
                If the wakeup timer is currently running, then we need to stop it and
                add the elapsed time to the current time, as this will impact the result
                of `time_until_next_alarm`.
            */
            self.stop_wakeup_alarm(cs);

            let time_until_next_alarm = self.time_until_next_alarm(cs);
            if time_until_next_alarm < Self::MIN_STOP_PAUSE {
                Err(())
            } else {
                self.rtc
                    .borrow(cs)
                    .get()
                    .unwrap()
                    .start_wakeup_alarm(time_until_next_alarm, cs);

                regs_gp16().cr1().modify(|w| w.set_cen(false));

                Ok(())
            }
        })
    }

    #[cfg(feature = "low-power")]
    /// Resume the timer with the given offset
    pub(crate) fn resume_time(&self) {
        if regs_gp16().cr1().read().cen() {
            // Time isn't currently stopped

            return;
        }

        critical_section::with(|cs| {
            self.stop_wakeup_alarm(cs);

            regs_gp16().cr1().modify(|w| w.set_cen(true));
        })
    }
<<<<<<< HEAD

    fn set_alarm(&self, timestamp: u64) -> bool {
        critical_section::with(|cs| {
            let r = regs_gp16();

            let n = 0;
            self.alarm.borrow(cs).timestamp.set(timestamp);
=======

    fn set_alarm(&self, cs: CriticalSection, timestamp: u64) -> bool {
        let r = regs_gp16();

        let n = 0;
        self.alarm.borrow(cs).timestamp.set(timestamp);

        let t = self.now();
        if timestamp <= t {
            // If alarm timestamp has passed the alarm will not fire.
            // Disarm the alarm and return `false` to indicate that.
            r.dier().modify(|w| w.set_ccie(n + 1, false));

            self.alarm.borrow(cs).timestamp.set(u64::MAX);

            return false;
        }

        // Write the CCR value regardless of whether we're going to enable it now or not.
        // This way, when we enable it later, the right value is already set.
        r.ccr(n + 1).write(|w| w.set_ccr(timestamp as u16));

        // Enable it if it'll happen soon. Otherwise, `next_period` will enable it.
        let diff = timestamp - t;
        r.dier().modify(|w| w.set_ccie(n + 1, diff < 0xc000));
>>>>>>> 1b4f9d7a

        // Reevaluate if the alarm timestamp is still in the future
        let t = self.now();
        if timestamp <= t {
            // If alarm timestamp has passed since we set it, we have a race condition and
            // the alarm may or may not have fired.
            // Disarm the alarm and return `false` to indicate that.
            // It is the caller's responsibility to handle this ambiguity.
            r.dier().modify(|w| w.set_ccie(n + 1, false));

<<<<<<< HEAD
                self.alarm.borrow(cs).timestamp.set(u64::MAX);
=======
            self.alarm.borrow(cs).timestamp.set(u64::MAX);
>>>>>>> 1b4f9d7a

            return false;
        }

        // We're confident the alarm will ring in the future.
        true
    }
}

impl Driver for RtcDriver {
    fn now(&self) -> u64 {
        let r = regs_gp16();

        let period = self.period.load(Ordering::Relaxed);
        compiler_fence(Ordering::Acquire);
        let counter = r.cnt().read().cnt();
        calc_now(period, counter)
    }

<<<<<<< HEAD
                self.alarm.borrow(cs).timestamp.set(u64::MAX);
=======
    fn schedule_wake(&self, at: u64, waker: &core::task::Waker) {
        critical_section::with(|cs| {
            let mut queue = self.queue.borrow(cs).borrow_mut();
>>>>>>> 1b4f9d7a

            if queue.schedule_wake(at, waker) {
                let mut next = queue.next_expiration(self.now());
                while !self.set_alarm(cs, next) {
                    next = queue.next_expiration(self.now());
                }
            }
        })
    }
}

impl Driver for RtcDriver {
    fn now(&self) -> u64 {
        let r = regs_gp16();

        let period = self.period.load(Ordering::Relaxed);
        compiler_fence(Ordering::Acquire);
        let counter = r.cnt().read().cnt();
        calc_now(period, counter)
    }
}

#[cfg(feature = "low-power")]
pub(crate) fn get_driver() -> &'static RtcDriver {
    &DRIVER
}

pub(crate) fn init(cs: CriticalSection) {
    DRIVER.init(cs)
}

embassy_time_queue_driver::timer_queue_impl!(
    static TIMER_QUEUE_DRIVER: GlobalTimerQueue
        = GlobalTimerQueue::new(|next_expiration| DRIVER.set_alarm(next_expiration))
);<|MERGE_RESOLUTION|>--- conflicted
+++ resolved
@@ -1,21 +1,13 @@
 #![allow(non_snake_case)]
 
-<<<<<<< HEAD
-use core::cell::Cell;
-=======
 use core::cell::{Cell, RefCell};
->>>>>>> 1b4f9d7a
 use core::sync::atomic::{compiler_fence, AtomicU32, Ordering};
 
 use critical_section::CriticalSection;
 use embassy_sync::blocking_mutex::raw::CriticalSectionRawMutex;
 use embassy_sync::blocking_mutex::Mutex;
 use embassy_time_driver::{Driver, TICK_HZ};
-<<<<<<< HEAD
-use embassy_time_queue_driver::GlobalTimerQueue;
-=======
 use embassy_time_queue_driver::Queue;
->>>>>>> 1b4f9d7a
 use stm32_metapac::timer::{regs, TimGp16};
 
 use crate::interrupt::typelevel::Interrupt;
@@ -276,12 +268,7 @@
     fn on_interrupt(&self) {
         let r = regs_gp16();
 
-<<<<<<< HEAD
-        // XXX: reduce the size of this critical section ?
-        critical_section::with(|_cs| {
-=======
         critical_section::with(|cs| {
->>>>>>> 1b4f9d7a
             let sr = r.sr().read();
             let dier = r.dier().read();
 
@@ -302,11 +289,7 @@
 
             let n = 0;
             if sr.ccif(n + 1) && dier.ccie(n + 1) {
-<<<<<<< HEAD
-                self.trigger_alarm();
-=======
                 self.trigger_alarm(cs);
->>>>>>> 1b4f9d7a
             }
         })
     }
@@ -333,16 +316,11 @@
         })
     }
 
-<<<<<<< HEAD
-    fn trigger_alarm(&self) {
-        TIMER_QUEUE_DRIVER.dispatch();
-=======
     fn trigger_alarm(&self, cs: CriticalSection) {
         let mut next = self.queue.borrow(cs).borrow_mut().next_expiration(self.now());
         while !self.set_alarm(cs, next) {
             next = self.queue.borrow(cs).borrow_mut().next_expiration(self.now());
         }
->>>>>>> 1b4f9d7a
     }
 
     /*
@@ -392,15 +370,9 @@
         // Now, recompute alarm
         let alarm = self.alarm.borrow(cs);
 
-<<<<<<< HEAD
-        if !self.set_alarm(alarm.timestamp.get()) {
-            // If the alarm timestamp has passed, we need to trigger it
-            self.trigger_alarm();
-=======
         if !self.set_alarm(cs, alarm.timestamp.get()) {
             // If the alarm timestamp has passed, we need to trigger it
             self.trigger_alarm(cs);
->>>>>>> 1b4f9d7a
         }
     }
 
@@ -472,15 +444,6 @@
             regs_gp16().cr1().modify(|w| w.set_cen(true));
         })
     }
-<<<<<<< HEAD
-
-    fn set_alarm(&self, timestamp: u64) -> bool {
-        critical_section::with(|cs| {
-            let r = regs_gp16();
-
-            let n = 0;
-            self.alarm.borrow(cs).timestamp.set(timestamp);
-=======
 
     fn set_alarm(&self, cs: CriticalSection, timestamp: u64) -> bool {
         let r = regs_gp16();
@@ -506,7 +469,6 @@
         // Enable it if it'll happen soon. Otherwise, `next_period` will enable it.
         let diff = timestamp - t;
         r.dier().modify(|w| w.set_ccie(n + 1, diff < 0xc000));
->>>>>>> 1b4f9d7a
 
         // Reevaluate if the alarm timestamp is still in the future
         let t = self.now();
@@ -517,11 +479,7 @@
             // It is the caller's responsibility to handle this ambiguity.
             r.dier().modify(|w| w.set_ccie(n + 1, false));
 
-<<<<<<< HEAD
-                self.alarm.borrow(cs).timestamp.set(u64::MAX);
-=======
             self.alarm.borrow(cs).timestamp.set(u64::MAX);
->>>>>>> 1b4f9d7a
 
             return false;
         }
@@ -541,13 +499,9 @@
         calc_now(period, counter)
     }
 
-<<<<<<< HEAD
-                self.alarm.borrow(cs).timestamp.set(u64::MAX);
-=======
     fn schedule_wake(&self, at: u64, waker: &core::task::Waker) {
         critical_section::with(|cs| {
             let mut queue = self.queue.borrow(cs).borrow_mut();
->>>>>>> 1b4f9d7a
 
             if queue.schedule_wake(at, waker) {
                 let mut next = queue.next_expiration(self.now());

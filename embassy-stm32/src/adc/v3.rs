use cfg_if::cfg_if;
#[cfg(adc_g0)]
use heapless::Vec;
use pac::adc::vals::Dmacfg;
#[cfg(adc_g0)]
use pac::adc::vals::{Ckmode, Smpsel};
#[cfg(adc_v3)]
use pac::adc::vals::{OversamplingRatio, OversamplingShift, Rovsm, Trovs};
#[cfg(adc_g0)]
pub use pac::adc::vals::{Ovsr, Ovss, Presc};

use super::{
    blocking_delay_us, Adc, AdcChannel, AnyAdcChannel, Instance, Resolution, RxDma, SampleTime, SealedAdcChannel,
};

#[cfg(adc_v3)]
mod ringbuffered_v3;

#[cfg(adc_v3)]
use ringbuffered_v3::RingBufferedAdc;

use crate::dma::Transfer;
use crate::{pac, rcc, Peri};

/// Default VREF voltage used for sample conversion to millivolts.
pub const VREF_DEFAULT_MV: u32 = 3300;
/// VREF voltage used for factory calibration of VREFINTCAL register.
pub const VREF_CALIB_MV: u32 = 3000;

#[cfg(adc_g0)]
/// The number of variants in Smpsel
// TODO: Use [#![feature(variant_count)]](https://github.com/rust-lang/rust/issues/73662) when stable
const SAMPLE_TIMES_CAPACITY: usize = 2;

pub struct VrefInt;
impl<T: Instance> AdcChannel<T> for VrefInt {}
impl<T: Instance> SealedAdcChannel<T> for VrefInt {
    fn channel(&self) -> u8 {
        cfg_if! {
            if #[cfg(adc_g0)] {
                let val = 13;
            } else if #[cfg(any(adc_h5, adc_h7rs))] {
                let val = 17;
            } else if #[cfg(adc_u0)] {
                let val = 12;
            } else {
                let val = 0;
            }
        }
        val
    }
}

pub struct Temperature;
impl<T: Instance> AdcChannel<T> for Temperature {}
impl<T: Instance> SealedAdcChannel<T> for Temperature {
    fn channel(&self) -> u8 {
        cfg_if! {
            if #[cfg(adc_g0)] {
                let val = 12;
            } else if #[cfg(any(adc_h5, adc_h7rs))] {
                let val = 16;
            } else if #[cfg(adc_u0)] {
                let val = 11;
            } else {
                let val = 17;
            }
        }
        val
    }
}

pub struct Vbat;
impl<T: Instance> AdcChannel<T> for Vbat {}
impl<T: Instance> SealedAdcChannel<T> for Vbat {
    fn channel(&self) -> u8 {
        cfg_if! {
            if #[cfg(adc_g0)] {
                let val = 14;
            } else if #[cfg(any(adc_h5, adc_h7rs))] {
                let val = 2;
            } else if #[cfg(any(adc_h5, adc_h7rs))] {
                let val = 13;
            } else {
                let val = 18;
            }
        }
        val
    }
}

cfg_if! {
    if #[cfg(any(adc_h5, adc_h7rs))] {
        pub struct VddCore;
        impl<T: Instance> AdcChannel<T> for VddCore {}
        impl<T: Instance> super::SealedAdcChannel<T> for VddCore {
            fn channel(&self) -> u8 {
                6
            }
        }
    }
}

cfg_if! {
    if #[cfg(adc_u0)] {
        pub struct DacOut;
        impl<T: Instance> AdcChannel<T> for DacOut {}
        impl<T: Instance> super::SealedAdcChannel<T> for DacOut {
            fn channel(&self) -> u8 {
                19
            }
        }
    }
}

/// Number of samples used for averaging.
#[derive(Copy, Clone, Debug)]
#[cfg_attr(feature = "defmt", derive(defmt::Format))]
pub enum Averaging {
    Disabled,
    Samples2,
    Samples4,
    Samples8,
    Samples16,
    Samples32,
    Samples64,
    Samples128,
    Samples256,
}

<<<<<<< HEAD
=======
cfg_if! { if #[cfg(adc_g0)] {

/// Synchronous PCLK prescaler
pub enum CkModePclk {
    DIV1,
    DIV2,
    DIV4,
}

/// The analog clock is either the synchronous prescaled PCLK or
/// the asynchronous prescaled ADCCLK configured by the RCC mux.
/// The data sheet states the maximum analog clock frequency -
/// for STM32WL55CC it is 36 MHz.
pub enum Clock {
    Sync { div: CkModePclk },
    Async { div: Presc },
}

}}

>>>>>>> 56019ba1
impl<'d, T: Instance> Adc<'d, T> {
    /// Enable the voltage regulator
    fn init_regulator() {
        rcc::enable_and_reset::<T>();
        T::regs().cr().modify(|reg| {
            #[cfg(not(any(adc_g0, adc_u0)))]
            reg.set_deeppwd(false);
            reg.set_advregen(true);
        });

        // If this is false then each ADC_CHSELR bit enables an input channel.
        // This is the reset value, so has no effect.
        #[cfg(any(adc_g0, adc_u0))]
        T::regs().cfgr1().modify(|reg| {
            reg.set_chselrmod(false);
        });

        blocking_delay_us(20);
    }

    /// Calibrate to remove conversion offset
    fn init_calibrate() {
        T::regs().cr().modify(|reg| {
            reg.set_adcal(true);
        });

        while T::regs().cr().read().adcal() {
            // spin
        }

        blocking_delay_us(1);
    }

    /// Initialize the ADC leaving any analog clock at reset value.
    /// For G0 and WL, this is the async clock without prescaler.
    pub fn new(adc: Peri<'d, T>) -> Self {
        Self::init_regulator();
        Self::init_calibrate();
        Self {
            adc,
            sample_time: SampleTime::from_bits(0),
        }
    }

    #[cfg(adc_g0)]
    /// Initialize ADC with explicit clock for the analog ADC
    pub fn new_with_clock(adc: Peri<'d, T>, clock: Clock) -> Self {
        Self::init_regulator();

        #[cfg(any(stm32wl5x))]
        {
            // Reset value 0 is actually _No clock selected_ in the STM32WL5x reference manual
            let async_clock_available = pac::RCC.ccipr().read().adcsel() != pac::rcc::vals::Adcsel::_RESERVED_0;
            match clock {
                Clock::Async { div: _ } => {
                    assert!(async_clock_available);
                }
                Clock::Sync { div: _ } => {
                    if async_clock_available {
                        warn!("Not using configured ADC clock");
                    }
                }
            }
        }
        match clock {
            Clock::Async { div } => T::regs().ccr().modify(|reg| reg.set_presc(div)),
            Clock::Sync { div } => T::regs().cfgr2().modify(|reg| {
                reg.set_ckmode(match div {
                    CkModePclk::DIV1 => Ckmode::PCLK,
                    CkModePclk::DIV2 => Ckmode::PCLK_DIV2,
                    CkModePclk::DIV4 => Ckmode::PCLK_DIV4,
                })
            }),
        }

        Self::init_calibrate();

        Self {
            adc,
            sample_time: SampleTime::from_bits(0),
        }
    }

    // Enable ADC only when it is not already running.
    fn enable(&mut self) {
        // Make sure bits are off
        while T::regs().cr().read().addis() {
            // spin
        }

        if !T::regs().cr().read().aden() {
            // Enable ADC
            T::regs().isr().modify(|reg| {
                reg.set_adrdy(true);
            });
            T::regs().cr().modify(|reg| {
                reg.set_aden(true);
            });

            while !T::regs().isr().read().adrdy() {
                // spin
            }
        }
    }

    pub fn enable_vrefint(&self) -> VrefInt {
        #[cfg(not(any(adc_g0, adc_u0)))]
        T::common_regs().ccr().modify(|reg| {
            reg.set_vrefen(true);
        });
        #[cfg(any(adc_g0, adc_u0))]
        T::regs().ccr().modify(|reg| {
            reg.set_vrefen(true);
        });

        // "Table 24. Embedded internal voltage reference" states that it takes a maximum of 12 us
        // to stabilize the internal voltage reference.
        blocking_delay_us(15);

        VrefInt {}
    }

    pub fn enable_temperature(&self) -> Temperature {
        cfg_if! {
            if #[cfg(any(adc_g0, adc_u0))] {
                T::regs().ccr().modify(|reg| {
                    reg.set_tsen(true);
                });
            } else if #[cfg(any(adc_h5, adc_h7rs))] {
                T::common_regs().ccr().modify(|reg| {
                    reg.set_tsen(true);
                });
            } else {
                T::common_regs().ccr().modify(|reg| {
                    reg.set_ch17sel(true);
                });
            }
        }

        Temperature {}
    }

    pub fn enable_vbat(&self) -> Vbat {
        cfg_if! {
            if #[cfg(any(adc_g0, adc_u0))] {
                T::regs().ccr().modify(|reg| {
                    reg.set_vbaten(true);
                });
            } else if #[cfg(any(adc_h5, adc_h7rs))] {
                T::common_regs().ccr().modify(|reg| {
                    reg.set_vbaten(true);
                });
            } else {
                T::common_regs().ccr().modify(|reg| {
                    reg.set_ch18sel(true);
                });
            }
        }

        Vbat {}
    }

    /// Set the ADC sample time.
    pub fn set_sample_time(&mut self, sample_time: SampleTime) {
        self.sample_time = sample_time;
    }

    /// Get the ADC sample time.
    pub fn sample_time(&self) -> SampleTime {
        self.sample_time
    }

    /// Set the ADC resolution.
    pub fn set_resolution(&mut self, resolution: Resolution) {
        #[cfg(not(any(adc_g0, adc_u0)))]
        T::regs().cfgr().modify(|reg| reg.set_res(resolution.into()));
        #[cfg(any(adc_g0, adc_u0))]
        T::regs().cfgr1().modify(|reg| reg.set_res(resolution.into()));
    }

    pub fn set_averaging(&mut self, averaging: Averaging) {
        let (enable, samples, right_shift) = match averaging {
            Averaging::Disabled => (false, 0, 0),
            Averaging::Samples2 => (true, 0, 1),
            Averaging::Samples4 => (true, 1, 2),
            Averaging::Samples8 => (true, 2, 3),
            Averaging::Samples16 => (true, 3, 4),
            Averaging::Samples32 => (true, 4, 5),
            Averaging::Samples64 => (true, 5, 6),
            Averaging::Samples128 => (true, 6, 7),
            Averaging::Samples256 => (true, 7, 8),
        };
        T::regs().cfgr2().modify(|reg| {
            #[cfg(not(any(adc_g0, adc_u0)))]
            reg.set_rovse(enable);
            #[cfg(any(adc_g0, adc_u0))]
            reg.set_ovse(enable);
            #[cfg(any(adc_h5, adc_h7rs))]
            reg.set_ovsr(samples.into());
            #[cfg(not(any(adc_h5, adc_h7rs)))]
            reg.set_ovsr(samples.into());
            reg.set_ovss(right_shift.into());
        })
    }
    /*
    /// Convert a raw sample from the `Temperature` to deg C
    pub fn to_degrees_centigrade(sample: u16) -> f32 {
        (130.0 - 30.0) / (VtempCal130::get().read() as f32 - VtempCal30::get().read() as f32)
            * (sample as f32 - VtempCal30::get().read() as f32)
            + 30.0
    }
     */

    /// Perform a single conversion.
    fn convert(&mut self) -> u16 {
        T::regs().isr().modify(|reg| {
            reg.set_eos(true);
            reg.set_eoc(true);
        });

        // Start conversion
        T::regs().cr().modify(|reg| {
            reg.set_adstart(true);
        });

        while !T::regs().isr().read().eos() {
            // spin
        }

        T::regs().dr().read().0 as u16
    }

    /// Read an ADC channel.
    pub fn blocking_read(&mut self, channel: &mut impl AdcChannel<T>) -> u16 {
        self.read_channel(channel)
    }

    /// Read one or multiple ADC channels using DMA.
    ///
    /// `readings` must have a length that is a multiple of the length of the
    /// `sequence` iterator.
    ///
    /// Note: The order of values in `readings` is defined by the pin ADC
    /// channel number and not the pin order in `sequence`.
    ///
    /// Example
    /// ```rust,ignore
    /// use embassy_stm32::adc::{Adc, AdcChannel}
    ///
    /// let mut adc = Adc::new(p.ADC1);
    /// let mut adc_pin0 = p.PA0.degrade_adc();
    /// let mut adc_pin1 = p.PA1.degrade_adc();
    /// let mut measurements = [0u16; 2];
    ///
    /// adc.read(
    ///     p.DMA1_CH2.reborrow(),
    ///     [
    ///         (&mut *adc_pin0, SampleTime::CYCLES160_5),
    ///         (&mut *adc_pin1, SampleTime::CYCLES160_5),
    ///     ]
    ///     .into_iter(),
    ///     &mut measurements,
    /// )
    /// .await;
    /// defmt::info!("measurements: {}", measurements);
    /// ```
    pub async fn read(
        &mut self,
        rx_dma: Peri<'_, impl RxDma<T>>,
        sequence: impl ExactSizeIterator<Item = (&mut AnyAdcChannel<T>, SampleTime)>,
        readings: &mut [u16],
    ) {
        assert!(sequence.len() != 0, "Asynchronous read sequence cannot be empty");
        assert!(
            readings.len() % sequence.len() == 0,
            "Readings length must be a multiple of sequence length"
        );
        assert!(
            sequence.len() <= 16,
            "Asynchronous read sequence cannot be more than 16 in length"
        );

        // Ensure no conversions are ongoing and ADC is enabled.
        Self::cancel_conversions();
        self.enable();

        // Set sequence length
        #[cfg(not(any(adc_g0, adc_u0)))]
        T::regs().sqr1().modify(|w| {
            w.set_l(sequence.len() as u8 - 1);
        });

        #[cfg(adc_g0)]
        {
            let mut sample_times = Vec::<SampleTime, SAMPLE_TIMES_CAPACITY>::new();

            T::regs().chselr().write(|chselr| {
                T::regs().smpr().write(|smpr| {
                    for (channel, sample_time) in sequence {
                        chselr.set_chsel(channel.channel.into(), true);
                        if let Some(i) = sample_times.iter().position(|&t| t == sample_time) {
                            smpr.set_smpsel(channel.channel.into(), (i as u8).into());
                        } else {
                            smpr.set_sample_time(sample_times.len(), sample_time);
                            if let Err(_) = sample_times.push(sample_time) {
                                panic!(
                                    "Implementation is limited to {} unique sample times among all channels.",
                                    SAMPLE_TIMES_CAPACITY
                                );
                            }
                        }
                    }
                })
            });
        }
        #[cfg(not(adc_g0))]
        {
            #[cfg(adc_u0)]
            let mut channel_mask = 0;

            // Configure channels and ranks
            for (_i, (channel, sample_time)) in sequence.enumerate() {
                Self::configure_channel(channel, sample_time);

                // Each channel is sampled according to sequence
                #[cfg(not(any(adc_g0, adc_u0)))]
                match _i {
                    0..=3 => {
                        T::regs().sqr1().modify(|w| {
                            w.set_sq(_i, channel.channel());
                        });
                    }
                    4..=8 => {
                        T::regs().sqr2().modify(|w| {
                            w.set_sq(_i - 4, channel.channel());
                        });
                    }
                    9..=13 => {
                        T::regs().sqr3().modify(|w| {
                            w.set_sq(_i - 9, channel.channel());
                        });
                    }
                    14..=15 => {
                        T::regs().sqr4().modify(|w| {
                            w.set_sq(_i - 14, channel.channel());
                        });
                    }
                    _ => unreachable!(),
                }

                #[cfg(adc_u0)]
                {
                    channel_mask |= 1 << channel.channel();
                }
            }

            // On G0 and U0 enabled channels are sampled from 0 to last channel.
            // It is possible to add up to 8 sequences if CHSELRMOD = 1.
            // However for supporting more than 8 channels alternative CHSELRMOD = 0 approach is used.
            #[cfg(adc_u0)]
            T::regs().chselr().modify(|reg| {
                reg.set_chsel(channel_mask);
            });
        }
        // Set continuous mode with oneshot dma.
        // Clear overrun flag before starting transfer.
        T::regs().isr().modify(|reg| {
            reg.set_ovr(true);
        });

        #[cfg(not(any(adc_g0, adc_u0)))]
        T::regs().cfgr().modify(|reg| {
            reg.set_discen(false);
            reg.set_cont(true);
            reg.set_dmacfg(Dmacfg::ONE_SHOT);
            reg.set_dmaen(true);
        });
        #[cfg(any(adc_g0, adc_u0))]
        T::regs().cfgr1().modify(|reg| {
            reg.set_discen(false);
            reg.set_cont(true);
            reg.set_dmacfg(Dmacfg::ONE_SHOT);
            reg.set_dmaen(true);
        });

        let request = rx_dma.request();
        let transfer = unsafe {
            Transfer::new_read(
                rx_dma,
                request,
                T::regs().dr().as_ptr() as *mut u16,
                readings,
                Default::default(),
            )
        };

        // Start conversion
        T::regs().cr().modify(|reg| {
            reg.set_adstart(true);
        });

        // Wait for conversion sequence to finish.
        transfer.await;

        // Ensure conversions are finished.
        Self::cancel_conversions();

        // Reset configuration.
        #[cfg(not(any(adc_g0, adc_u0)))]
        T::regs().cfgr().modify(|reg| {
            reg.set_cont(false);
        });
        #[cfg(any(adc_g0, adc_u0))]
        T::regs().cfgr1().modify(|reg| {
            reg.set_cont(false);
        });
    }

<<<<<<< HEAD
    /// Configures the ADC to use a DMA ring buffer for continuous data acquisition.
    ///
    /// The `dma_buf` should be large enough to prevent DMA buffer overrun.
    /// The length of the `dma_buf` should be a multiple of the ADC channel count.
    /// For example, if 3 channels are measured, its length can be 3 * 40 = 120 measurements.
    ///
    /// `read` method is used to read out measurements from the DMA ring buffer, and its buffer should be exactly half of the `dma_buf` length.
    /// It is critical to call `read` frequently to prevent DMA buffer overrun.
    ///
    /// [`read`]: #method.read
    #[cfg(adc_v3)]
    pub fn into_ring_buffered<'a>(
        &mut self,
        dma: Peri<'a, impl RxDma<T>>,
        dma_buf: &'a mut [u16],
        sequence: impl ExactSizeIterator<Item = (&'a mut AnyAdcChannel<T>, SampleTime)>,
    ) -> RingBufferedAdc<'a, T> {
        assert!(!dma_buf.is_empty() && dma_buf.len() <= 0xFFFF);
        assert!(sequence.len() != 0, "Asynchronous read sequence cannot be empty");
        assert!(
            sequence.len() <= 16,
            "Asynchronous read sequence cannot be more than 16 in length"
        );
        // reset conversions and enable the adc
        Self::cancel_conversions();
        self.enable();

        //adc side setup

        // Set sequence length
        #[cfg(not(any(adc_g0, adc_u0)))]
        T::regs().sqr1().modify(|w| {
            w.set_l(sequence.len() as u8 - 1);
        });

        #[cfg(any(adc_g0, adc_u0))]
        let mut channel_mask = 0;

        // Configure channels and ranks
        for (_i, (channel, sample_time)) in sequence.enumerate() {
            Self::configure_channel(channel, sample_time);

            // Each channel is sampled according to sequence
            #[cfg(not(any(adc_g0, adc_u0)))]
            match _i {
                0..=3 => {
                    T::regs().sqr1().modify(|w| {
                        w.set_sq(_i, channel.channel());
                    });
                }
                4..=8 => {
                    T::regs().sqr2().modify(|w| {
                        w.set_sq(_i - 4, channel.channel());
                    });
                }
                9..=13 => {
                    T::regs().sqr3().modify(|w| {
                        w.set_sq(_i - 9, channel.channel());
                    });
                }
                14..=15 => {
                    T::regs().sqr4().modify(|w| {
                        w.set_sq(_i - 14, channel.channel());
                    });
                }
                _ => unreachable!(),
            }
        }

        // On G0 and U0 enabled channels are sampled from 0 to last channel.
        // It is possible to add up to 8 sequences if CHSELRMOD = 1.
        // However for supporting more than 8 channels alternative CHSELRMOD = 0 approach is used.
        #[cfg(any(adc_g0, adc_u0))]
        T::regs().chselr().modify(|reg| {
            reg.set_chsel(channel_mask);
        });

        // Set continuous mode with Circular dma.
        // Clear overrun flag before starting transfer.
        T::regs().isr().modify(|reg| {
            reg.set_ovr(true);
        });

        #[cfg(not(any(adc_g0, adc_u0)))]
        T::regs().cfgr().modify(|reg| {
            reg.set_discen(false);
            reg.set_cont(true);
            reg.set_dmacfg(Dmacfg::CIRCULAR);
            reg.set_dmaen(true);
        });
        #[cfg(any(adc_g0, adc_u0))]
        T::regs().cfgr1().modify(|reg| {
            reg.set_discen(false);
            reg.set_cont(true);
            reg.set_dmacfg(Dmacfg::CIRCULAR);
            reg.set_dmaen(true);
        });

        RingBufferedAdc::new(dma, dma_buf)
    }

=======
    #[cfg(not(adc_g0))]
>>>>>>> 56019ba1
    fn configure_channel(channel: &mut impl AdcChannel<T>, sample_time: SampleTime) {
        // RM0492, RM0481, etc.
        // "This option bit must be set to 1 when ADCx_INP0 or ADCx_INN1 channel is selected."
        #[cfg(any(adc_h5, adc_h7rs))]
        if channel.channel() == 0 {
            T::regs().or().modify(|reg| reg.set_op0(true));
        }

        // Configure channel
        Self::set_channel_sample_time(channel.channel(), sample_time);
    }

    fn read_channel(&mut self, channel: &mut impl AdcChannel<T>) -> u16 {
        self.enable();
        #[cfg(not(adc_g0))]
        Self::configure_channel(channel, self.sample_time);
        #[cfg(adc_g0)]
        T::regs().smpr().write(|reg| {
            reg.set_sample_time(0, self.sample_time);
            reg.set_smpsel(channel.channel().into(), Smpsel::SMP1);
        });
        // Select channel
        #[cfg(not(any(adc_g0, adc_u0)))]
        T::regs().sqr1().write(|reg| reg.set_sq(0, channel.channel()));
        #[cfg(any(adc_g0, adc_u0))]
        T::regs().chselr().write(|reg| {
            #[cfg(adc_g0)]
            reg.set_chsel(channel.channel().into(), true);
            #[cfg(adc_u0)]
            reg.set_chsel(1 << channel.channel());
        });

        // Some models are affected by an erratum:
        // If we perform conversions slower than 1 kHz, the first read ADC value can be
        // corrupted, so we discard it and measure again.
        //
        // STM32L471xx: Section 2.7.3
        // STM32G4: Section 2.7.3
        #[cfg(any(rcc_l4, rcc_g4))]
        let _ = self.convert();
        let val = self.convert();

        T::regs().cr().modify(|reg| reg.set_addis(true));

        // RM0492, RM0481, etc.
        // "This option bit must be set to 1 when ADCx_INP0 or ADCx_INN1 channel is selected."
        #[cfg(any(adc_h5, adc_h7rs))]
        if channel.channel() == 0 {
            T::regs().or().modify(|reg| reg.set_op0(false));
        }

        val
    }

    #[cfg(adc_g0)]
    pub fn set_oversampling_shift(&mut self, shift: Ovss) {
        T::regs().cfgr2().modify(|reg| reg.set_ovss(shift));
    }
    #[cfg(adc_u0)]
    pub fn set_oversampling_shift(&mut self, shift: u8) {
        T::regs().cfgr2().modify(|reg| reg.set_ovss(shift));
    }

    #[cfg(adc_g0)]
    pub fn set_oversampling_ratio(&mut self, ratio: Ovsr) {
        T::regs().cfgr2().modify(|reg| reg.set_ovsr(ratio));
    }
    #[cfg(adc_u0)]
    pub fn set_oversampling_ratio(&mut self, ratio: u8) {
        T::regs().cfgr2().modify(|reg| reg.set_ovsr(ratio));
    }

    #[cfg(any(adc_g0, adc_u0))]
    pub fn oversampling_enable(&mut self, enable: bool) {
        T::regs().cfgr2().modify(|reg| reg.set_ovse(enable));
    }

    #[cfg(adc_v3)]
    pub fn enable_regular_oversampling_mode(&mut self, mode: Rovsm, trig_mode: Trovs, enable: bool) {
        T::regs().cfgr2().modify(|reg| reg.set_trovs(trig_mode));
        T::regs().cfgr2().modify(|reg| reg.set_rovsm(mode));
        T::regs().cfgr2().modify(|reg| reg.set_rovse(enable));
    }

    #[cfg(adc_v3)]
    pub fn set_oversampling_ratio(&mut self, ratio: OversamplingRatio) {
        T::regs().cfgr2().modify(|reg| reg.set_ovsr(ratio));
    }

    #[cfg(adc_v3)]
    pub fn set_oversampling_shift(&mut self, shift: OversamplingShift) {
        T::regs().cfgr2().modify(|reg| reg.set_ovss(shift));
    }

    #[cfg(not(adc_g0))]
    fn set_channel_sample_time(_ch: u8, sample_time: SampleTime) {
        cfg_if! {
            if #[cfg(adc_u0)] {
                // On G0 and U6 all channels use the same sampling time.
                T::regs().smpr().modify(|reg| reg.set_smp1(sample_time.into()));
            } else if #[cfg(any(adc_h5, adc_h7rs))] {
                match _ch {
                    0..=9 => T::regs().smpr1().modify(|w| w.set_smp(_ch as usize % 10, sample_time.into())),
                    _ => T::regs().smpr2().modify(|w| w.set_smp(_ch as usize % 10, sample_time.into())),
                }
            } else {
                let sample_time = sample_time.into();
                T::regs()
                    .smpr(_ch as usize / 10)
                    .modify(|reg| reg.set_smp(_ch as usize % 10, sample_time));
            }
        }
    }

    fn cancel_conversions() {
        if T::regs().cr().read().adstart() && !T::regs().cr().read().addis() {
            T::regs().cr().modify(|reg| {
                reg.set_adstp(true);
            });
            while T::regs().cr().read().adstart() {}
        }
    }
}<|MERGE_RESOLUTION|>--- conflicted
+++ resolved
@@ -128,8 +128,6 @@
     Samples256,
 }
 
-<<<<<<< HEAD
-=======
 cfg_if! { if #[cfg(adc_g0)] {
 
 /// Synchronous PCLK prescaler
@@ -150,7 +148,6 @@
 
 }}
 
->>>>>>> 56019ba1
 impl<'d, T: Instance> Adc<'d, T> {
     /// Enable the voltage regulator
     fn init_regulator() {
@@ -569,7 +566,6 @@
         });
     }
 
-<<<<<<< HEAD
     /// Configures the ADC to use a DMA ring buffer for continuous data acquisition.
     ///
     /// The `dma_buf` should be large enough to prevent DMA buffer overrun.
@@ -671,9 +667,7 @@
         RingBufferedAdc::new(dma, dma_buf)
     }
 
-=======
     #[cfg(not(adc_g0))]
->>>>>>> 56019ba1
     fn configure_channel(channel: &mut impl AdcChannel<T>, sample_time: SampleTime) {
         // RM0492, RM0481, etc.
         // "This option bit must be set to 1 when ADCx_INP0 or ADCx_INN1 channel is selected."

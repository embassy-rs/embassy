--- conflicted
+++ resolved
@@ -26,8 +26,6 @@
 const MAX_ADC_CLK_FREQ: Hertz = Hertz::mhz(60);
 #[cfg(stm32h7)]
 const MAX_ADC_CLK_FREQ: Hertz = Hertz::mhz(50);
-
-const NR_INJECTED_RANKS: usize = 4;
 
 // NOTE: Vrefint/Temperature/Vbat are not available on all ADCs, this currently cannot be modeled with stm32-data, so these are available from the software on all ADCs
 /// Internal voltage reference channel.
@@ -536,14 +534,7 @@
         }
 
         T::regs().cfgr().modify(|reg| {
-<<<<<<< HEAD
-            reg.set_discen(false);
-            reg.set_cont(false); // False for interrupt triggered measurements
-            reg.set_dmacfg(Dmacfg::ONE_SHOT);
-            reg.set_dmaen(Dmaen::DISABLE);
-=======
             reg.set_jdiscen(false); // Will convert all channels for each trigger
->>>>>>> 387ea980
         });
 
         // Start conversion

<<<<<<< HEAD
use core::borrow::BorrowMut;
use core::marker::PhantomData;

use embassy_hal_internal::{into_ref, Peripheral};
use embassy_time::Timer;
use embedded_hal_02::blocking::delay::DelayUs;
use stm32_metapac::adc::vals;

use crate::adc::{Adc, AdcPin, Instance, Resolution, RxDma, SampleTime};
use crate::dma::ringbuffer::OverrunError;
use crate::dma::{self, ReadableRingBuffer, Transfer};
use crate::interrupt;
=======
use embassy_hal_internal::into_ref;

use super::blocking_delay_us;
use crate::adc::{Adc, AdcPin, Instance, Resolution, SampleTime};
>>>>>>> 45a2abc3
use crate::peripherals::ADC1;
use crate::time::Hertz;

/// Default VREF voltage used for sample conversion to millivolts.
pub const VREF_DEFAULT_MV: u32 = 3300;
/// VREF voltage used for factory calibration of VREFINTCAL register.
pub const VREF_CALIB_MV: u32 = 3300;

<<<<<<< HEAD
/// ADC turn-on time
pub const ADC_POWERUP_TIME_US: u32 = 3;

/// Interrupt handler.
pub struct InterruptHandler<T: Instance> {
    _phantom: PhantomData<T>,
}

impl<T: Instance> interrupt::typelevel::Handler<T::Interrupt> for InterruptHandler<T> {
    unsafe fn on_interrupt() {
        if T::regs().sr().read().eoc() {
            T::regs().sr().modify(|w| w.set_eoc(false));
        } else {
            return;
        }
        T::state().waker.wake();
    }
}

=======
>>>>>>> 45a2abc3
pub struct VrefInt;
impl AdcPin<ADC1> for VrefInt {}
impl super::SealedAdcPin<ADC1> for VrefInt {
    fn channel(&self) -> u8 {
        17
    }
}

impl VrefInt {
    /// Time needed for internal voltage reference to stabilize
    pub fn start_time_us() -> u32 {
        10
    }
}

pub struct Temperature;
impl AdcPin<ADC1> for Temperature {}
impl super::SealedAdcPin<ADC1> for Temperature {
    fn channel(&self) -> u8 {
        cfg_if::cfg_if! {
            if #[cfg(any(stm32f2, stm32f40, stm32f41))] {
                16
            } else {
                18
            }
        }
    }
}

impl Temperature {
    /// Time needed for temperature sensor readings to stabilize
    pub fn start_time_us() -> u32 {
        10
    }
}

#[derive(PartialOrd, PartialEq, Debug, Clone, Copy)]
pub enum Sequence {
    One,
    Two,
    Three,
    Four,
    Five,
    Six,
    Seven,
    Eight,
    Nine,
    Ten,
    Eleven,
    Twelve,
    Thirteen,
    Fourteen,
    Fifteen,
    Sixteen,
}

impl From<Sequence> for u8 {
    fn from(s: Sequence) -> u8 {
        match s {
            Sequence::One => 0,
            Sequence::Two => 1,
            Sequence::Three => 2,
            Sequence::Four => 3,
            Sequence::Five => 4,
            Sequence::Six => 5,
            Sequence::Seven => 6,
            Sequence::Eight => 7,
            Sequence::Nine => 8,
            Sequence::Ten => 9,
            Sequence::Eleven => 10,
            Sequence::Twelve => 11,
            Sequence::Thirteen => 12,
            Sequence::Fourteen => 13,
            Sequence::Fifteen => 14,
            Sequence::Sixteen => 15,
        }
    }
}

impl Into<Sequence> for u8 {
    fn into(self) -> Sequence {
        match self {
            0 => Sequence::One,
            1 => Sequence::Two,
            2 => Sequence::Three,
            3 => Sequence::Four,
            4 => Sequence::Five,
            5 => Sequence::Six,
            6 => Sequence::Seven,
            7 => Sequence::Eight,
            8 => Sequence::Nine,
            9 => Sequence::Ten,
            10 => Sequence::Eleven,
            11 => Sequence::Twelve,
            12 => Sequence::Thirteen,
            13 => Sequence::Fourteen,
            14 => Sequence::Fifteen,
            15 => Sequence::Sixteen,
            _ => panic!("Invalid sequence number"),
        }
    }
}

pub struct Vbat;
impl AdcPin<ADC1> for Vbat {}
impl super::SealedAdcPin<ADC1> for Vbat {
    fn channel(&self) -> u8 {
        18
    }
}

enum Prescaler {
    Div2,
    Div4,
    Div6,
    Div8,
}

impl Prescaler {
    fn from_pclk2(freq: Hertz) -> Self {
        // Datasheet for F2 specifies min frequency 0.6 MHz, and max 30 MHz (with VDDA 2.4-3.6V).
        #[cfg(stm32f2)]
        const MAX_FREQUENCY: Hertz = Hertz(30_000_000);
        // Datasheet for both F4 and F7 specifies min frequency 0.6 MHz, typ freq. 30 MHz and max 36 MHz.
        #[cfg(not(stm32f2))]
        const MAX_FREQUENCY: Hertz = Hertz(36_000_000);
        let raw_div = freq.0 / MAX_FREQUENCY.0;
        match raw_div {
            0..=1 => Self::Div2,
            2..=3 => Self::Div4,
            4..=5 => Self::Div6,
            6..=7 => Self::Div8,
            _ => panic!("Selected PCLK2 frequency is too high for ADC with largest possible prescaler."),
        }
    }

    fn adcpre(&self) -> crate::pac::adccommon::vals::Adcpre {
        match self {
            Prescaler::Div2 => crate::pac::adccommon::vals::Adcpre::DIV2,
            Prescaler::Div4 => crate::pac::adccommon::vals::Adcpre::DIV4,
            Prescaler::Div6 => crate::pac::adccommon::vals::Adcpre::DIV6,
            Prescaler::Div8 => crate::pac::adccommon::vals::Adcpre::DIV8,
        }
    }
}

impl<'d, T> Adc<'d, T>
where
    T: Instance,
{
    pub fn new(adc: impl Peripheral<P = T> + 'd) -> Self {
        into_ref!(adc);
        T::enable_and_reset();

        let presc = Prescaler::from_pclk2(T::frequency());
        T::common_regs().ccr().modify(|w| w.set_adcpre(presc.adcpre()));
        T::regs().cr2().modify(|reg| {
            reg.set_adon(true);
        });

        blocking_delay_us(3);

        Self {
            adc,
            sample_time: SampleTime::from_bits(0),
        }
    }

    pub fn set_sample_time(&mut self, sample_time: SampleTime) {
        self.sample_time = sample_time;
    }

    pub async fn read(&mut self, pin: &mut impl AdcPin<T>) -> u16 {
        self.set_channel_sample_sequence(&[pin.channel()]).await;
        self.convert()
    }

    fn is_on() -> bool {
        T::regs().cr2().read().adon()
    }

    fn stop_adc() {
        T::regs().cr2().modify(|reg| {
            reg.set_adon(false);
        });
    }

    fn start_adc() {
        T::regs().cr2().modify(|reg| {
            reg.set_adon(true);
        });

        // Wait for ADC to power up
        // delay.delay_us(ADC_POWERUP_TIME_US);
    }
    /// Enables internal voltage reference and returns [VrefInt], which can be used in
    /// [Adc::read_internal()] to perform conversion.
    pub fn enable_vref(&self) -> VrefInt {
        // VrefInt

        VrefInt
    }

    /// Enables internal temperature sensor and returns [Temperature], which can be used in
    /// [Adc::read_internal()] to perform conversion.
    ///
    /// On STM32F42 and STM32F43 this can not be used together with [Vbat]. If both are enabled,
    /// temperature sensor will return vbat value.
    pub fn enable_temperature(&self) -> Temperature {
        T::common_regs().ccr().modify(|w| w.set_tsvrefe(true));

        Temperature
    }

    /// Enables vbat input and returns [Vbat], which can be used in
    /// [Adc::read_internal()] to perform conversion.
    // pub fn enable_vbat(&self) -> Vbat {
    //     T::common_regs().ccr().modify(|reg| {
    //         reg.set_vbate(true);
    //     });

    //     Vbat {}
    // }

    pub async fn set_pin_sample_time(&mut self, pin: &mut impl AdcPin<T>, sample_time: SampleTime) {
        if Self::get_channel_sample_time(pin.channel()) != sample_time {
            let was_on = Self::is_on();
            if was_on {
                Self::stop_adc();
            }
            unsafe {
                Self::set_channel_sample_time(pin.channel(), sample_time);
                // trace!(
                // "Set sample time for channel {} to {:?}",
                // pin.channel(),
                // Self::get_channel_sample_time(pin.channel() as u8)
                // );
            }
            if was_on {
                Self::start_adc();
            }
            // This will make CI pass, but the struct field is no longer relevant as each channel will have an associated sample time.
            self.sample_time = sample_time;
        }
    }
    /// Sets the channel sample time
    ///
    /// ## SAFETY:
    /// - ADON == 0 i.e ADC must not be enabled when this is called.
    unsafe fn set_channel_sample_time(ch: u8, sample_time: SampleTime) {
        let sample_time = sample_time.into();
        if ch <= 9 {
            T::regs().smpr2().modify(|reg| reg.set_smp(ch as _, sample_time));
        } else {
            T::regs().smpr1().modify(|reg| reg.set_smp((ch - 10) as _, sample_time));
        }
    }

    fn set_channels_sample_time(&mut self, ch: &[u8], sample_time: SampleTime) {
        let ch_iter = ch.iter();
        for idx in ch_iter {
            unsafe {
                Self::set_channel_sample_time(*idx, sample_time);
            }
        }
    }

    fn get_channel_sample_time(ch: u8) -> SampleTime {
        match ch {
            0..=9 => T::regs().smpr2().read().smp(ch as _),
            10..=16 => T::regs().smpr1().read().smp(ch as usize - 10),
            _ => panic!("Invalid channel to sample"),
        }
        .into()
    }
    pub async fn set_sample_sequence(
        &mut self,
        sequence: Sequence,
        channel: &mut impl AdcPin<T>,
        sample_time: SampleTime,
    ) {
        let was_on = Self::is_on();
        if !was_on {
            Self::start_adc();
        }

        //Check the sequence is long enough
        T::regs().sqr1().modify(|r| {
            let prev: Sequence = r.l().into();
            trace!("Previous sequence length: {:?}", prev as u8);
            if prev < sequence {
                let new_l: Sequence = sequence.into();
                trace!("Setting sequence length to {:?}", new_l as u8);
                r.set_l(sequence.into())
            } else {
                r.set_l(prev.into())
            }
        });

        //Set this GPIO as an analog input.
        channel.set_as_analog();

        //Set the channel in the right sequence field.
        match sequence {
            Sequence::One => T::regs().sqr3().modify(|w| w.set_sq(0, channel.channel())),
            Sequence::Two => T::regs().sqr3().modify(|w| w.set_sq(1, channel.channel())),
            Sequence::Three => T::regs().sqr3().modify(|w| w.set_sq(2, channel.channel())),
            Sequence::Four => T::regs().sqr3().modify(|w| w.set_sq(3, channel.channel())),
            Sequence::Five => T::regs().sqr3().modify(|w| w.set_sq(4, channel.channel())),
            Sequence::Six => T::regs().sqr3().modify(|w| w.set_sq(5, channel.channel())),
            Sequence::Seven => T::regs().sqr2().modify(|w| w.set_sq(6, channel.channel())),
            Sequence::Eight => T::regs().sqr2().modify(|w| w.set_sq(7, channel.channel())),
            Sequence::Nine => T::regs().sqr2().modify(|w| w.set_sq(8, channel.channel())),
            Sequence::Ten => T::regs().sqr2().modify(|w| w.set_sq(9, channel.channel())),
            Sequence::Eleven => T::regs().sqr2().modify(|w| w.set_sq(10, channel.channel())),
            Sequence::Twelve => T::regs().sqr2().modify(|w| w.set_sq(11, channel.channel())),
            Sequence::Thirteen => T::regs().sqr1().modify(|w| w.set_sq(12, channel.channel())),
            Sequence::Fourteen => T::regs().sqr1().modify(|w| w.set_sq(13, channel.channel())),
            Sequence::Fifteen => T::regs().sqr1().modify(|w| w.set_sq(14, channel.channel())),
            Sequence::Sixteen => T::regs().sqr1().modify(|w| w.set_sq(15, channel.channel())),
        };

        if !was_on {
            Self::stop_adc();
        }

        self.set_channels_sample_time(&[channel.channel()], sample_time);
    }
    /// Sets the sequence to sample the ADC. Must be less than  elements.
    pub async fn set_channel_sample_sequence(&self, sequence: &[u8]) {
        assert!(sequence.len() <= 8);
        let was_on = Self::is_on();
        if !was_on {
            Self::start_adc();
        }
        // trace!("Sequence Length: {}", sequence.len());
        let mut iter = sequence.iter();

        T::regs().sqr1().modify(|w| w.set_l((sequence.len() - 1) as _));
        for (idx, ch) in iter.by_ref().take(6).enumerate() {
            T::regs().sqr3().modify(|w| w.set_sq(idx, *ch));
        }
        for (idx, ch) in iter.by_ref().take(6).enumerate() {
            T::regs().sqr2().modify(|w| w.set_sq(idx, *ch));
        }
        for (idx, ch) in iter.by_ref().take(4).enumerate() {
            T::regs().sqr1().modify(|w| w.set_sq(idx, *ch));
        }

        if !was_on {
            Self::stop_adc();
        }
    }

    fn get_res_clks(res: Resolution) -> u32 {
        match res {
            Resolution::BITS12 => 12,
            Resolution::BITS10 => 11,
            Resolution::BITS8 => 9,
            Resolution::BITS6 => 7,
        }
    }

    fn get_sample_time_clks(sample_time: SampleTime) -> u32 {
        match sample_time {
            SampleTime::CYCLES3 => 3,
            SampleTime::CYCLES15 => 15,
            SampleTime::CYCLES28 => 28,
            SampleTime::CYCLES56 => 56,
            SampleTime::CYCLES84 => 84,
            SampleTime::CYCLES112 => 112,
            SampleTime::CYCLES144 => 144,
            SampleTime::CYCLES480 => 480,
        }
    }

    // pub fn sample_time_for_us(&self, us: u32) -> SampleTime {
    //     let res_clks = Self::get_res_clks(self.());
    //     let us_clks = us * Self::freq().0 / 1_000_000;
    //     let clks = us_clks.saturating_sub(res_clks);
    //     match clks {
    //         0..=3 => SampleTime::CYCLES3,
    //         4..=15 => SampleTime::CYCLES15,
    //         16..=28 => SampleTime::CYCLES28,
    //         29..=56 => SampleTime::CYCLES56,
    //         57..=84 => SampleTime::CYCLES84,
    //         85..=112 => SampleTime::CYCLES112,
    //         113..=144 => SampleTime::CYCLES144,
    //         _ => SampleTime::CYCLES480,
    //     }
    // }

    // pub fn us_for_cfg(&self, res: Resolution, sample_time: SampleTime) -> u32 {
    //     let res_clks = Self::get_res_clks(res);
    //     let sample_clks = Self::get_sample_time_clks(sample_time);
    //     (res_clks + sample_clks) * 1_000_000 / Self::freq().0
    // }

    // pub fn ns_for_cfg(&self, res: Resolution, sample_time: SampleTime) -> u64 {
    //     let res_clks = Self::get_res_clks(res);
    //     let sample_clks = Self::get_sample_time_clks(sample_time);
    //     (res_clks + sample_clks) as u64 * 1_000_000_000 / Self::freq().0 as u64
    // }

    /// Perform a single conversion.
    fn convert(&mut self) -> u16 {
        // clear end of conversion flag
        T::regs().sr().modify(|reg| {
            reg.set_eoc(false);
        });

        // Start conversion
        T::regs().cr2().modify(|reg| {
            reg.set_adon(true);
            reg.set_swstart(true);
        });

        while T::regs().sr().read().strt() == false {
            // spin //wait for actual start
        }
        while T::regs().sr().read().eoc() == false {
            // spin //wait for finish
        }

        T::regs().dr().read().0 as u16
    }

    pub fn start_read_continuous(
        &mut self,
        rxdma: impl RxDma<T>,
        data: &'static mut [u16],
    ) -> ReadableRingBuffer<'static, u16> {
        use crate::dma::{Burst, FlowControl, TransferOptions};
        let rx_src = T::regs().dr().as_ptr() as *mut u16;
        let options: TransferOptions = TransferOptions {
            pburst: Burst::Single,
            mburst: Burst::Single,
            flow_ctrl: FlowControl::Dma,
            priority: dma::Priority::High,
            fifo_threshold: None,
            circular: true,
            half_transfer_ir: true,
            complete_transfer_ir: false,
        };
        let req = rxdma.request();

        let mut transfer = unsafe { ReadableRingBuffer::new(rxdma, req, rx_src, data, options) };
        transfer.start();
        // let mut transfer = unsafe { dma::Transfer::new_read_raw(rxdma, req, rx_src, data, options) };
        // transfer.

        while !transfer.is_running() {}

        //Enable ADC
        let was_on = Self::is_on();
        if !was_on {
            T::regs().cr2().modify(|reg| {
                reg.set_adon(false);
            });
        }

        T::regs().cr1().modify(|reg| {
            reg.set_scan(true);
            reg.set_discen(false);
            reg.set_eocie(true);
        });

        T::regs().cr2().modify(|reg| {
            reg.set_cont(vals::Cont::CONTINUOUS); //Goes with circular DMA
            reg.set_swstart(false);
            reg.set_dma(true);
            reg.set_dds(vals::Dds::CONTINUOUS);
            reg.set_eocs(vals::Eocs::EACHCONVERSION);
        });

        //Enable ADC
        T::regs().cr2().modify(|reg| {
            reg.set_adon(true);
            reg.set_swstart(true);
        });

        info!("ADC started");
        return transfer;
    }

    pub async fn get_dma_buf<const N: usize>(
        &self,
        transfer: &mut ReadableRingBuffer<'static, u16>,
    ) -> Result<[u16; N], OverrunError> {
        // info!("Getting DMA buffer");

        // while transfer.capacity() > N {

        //     Timer::after_micros(1).await;
        //     // wait for data
        // }
        // info!("ADC stopped");
        // Stop ADC conversions
        // T::regs().cr2().modify(|reg| {
        //     reg.set_adon(false);
        //     reg.set_swstart(false);
        //     reg.set_dma(false);
        // });

        // transfer.request_stop();
        // transfer
        // info!("{}", transfer.get_remaining_transfers());
        // transfer.request_stop();
        // while transfer.is_running() {}

        let mut data_buf = [0u16; N];
        loop {
            match transfer.read_exact(&mut data_buf).await {
                Ok(r) => {
                    return Ok(data_buf);
                }
                Err(_) => {
                    Timer::after_micros(1).await;
                    transfer.clear();
                }
            }
        }
    }

    pub async fn stop_continuous_conversion(&mut self) {
        T::regs().cr2().write(|reg| reg.set_adon(false));
        T::regs().cr2().modify(|reg| {
            reg.set_swstart(false);
            reg.set_dma(false);
        });
        T::regs().cr1().modify(|reg| {
            reg.set_eocie(false);
        });

        while T::regs().cr2().read().adon() {}
    }
}

impl<'d, T: Instance> Drop for Adc<'d, T> {
    fn drop(&mut self) {
        T::regs().cr2().modify(|reg| {
            reg.set_adon(false);
        });

        T::disable();
    }
}<|MERGE_RESOLUTION|>--- conflicted
+++ resolved
@@ -1,5 +1,3 @@
-<<<<<<< HEAD
-use core::borrow::BorrowMut;
 use core::marker::PhantomData;
 
 use embassy_hal_internal::{into_ref, Peripheral};
@@ -7,16 +5,10 @@
 use embedded_hal_02::blocking::delay::DelayUs;
 use stm32_metapac::adc::vals;
 
-use crate::adc::{Adc, AdcPin, Instance, Resolution, RxDma, SampleTime};
+use crate::adc::{blocking_delay_us, Adc, AdcPin, Instance, Resolution, RxDma, SampleTime};
 use crate::dma::ringbuffer::OverrunError;
 use crate::dma::{self, ReadableRingBuffer, Transfer};
 use crate::interrupt;
-=======
-use embassy_hal_internal::into_ref;
-
-use super::blocking_delay_us;
-use crate::adc::{Adc, AdcPin, Instance, Resolution, SampleTime};
->>>>>>> 45a2abc3
 use crate::peripherals::ADC1;
 use crate::time::Hertz;
 
@@ -25,7 +17,6 @@
 /// VREF voltage used for factory calibration of VREFINTCAL register.
 pub const VREF_CALIB_MV: u32 = 3300;
 
-<<<<<<< HEAD
 /// ADC turn-on time
 pub const ADC_POWERUP_TIME_US: u32 = 3;
 
@@ -45,8 +36,6 @@
     }
 }
 
-=======
->>>>>>> 45a2abc3
 pub struct VrefInt;
 impl AdcPin<ADC1> for VrefInt {}
 impl super::SealedAdcPin<ADC1> for VrefInt {
@@ -320,7 +309,6 @@
             10..=16 => T::regs().smpr1().read().smp(ch as usize - 10),
             _ => panic!("Invalid channel to sample"),
         }
-        .into()
     }
     pub async fn set_sample_sequence(
         &mut self,
@@ -464,10 +452,10 @@
             reg.set_swstart(true);
         });
 
-        while T::regs().sr().read().strt() == false {
+        while !T::regs().sr().read().strt() {
             // spin //wait for actual start
         }
-        while T::regs().sr().read().eoc() == false {
+        while !T::regs().sr().read().eoc() {
             // spin //wait for finish
         }
 
@@ -527,45 +515,21 @@
             reg.set_adon(true);
             reg.set_swstart(true);
         });
-
-        info!("ADC started");
-        return transfer;
+        transfer
     }
 
     pub async fn get_dma_buf<const N: usize>(
         &self,
         transfer: &mut ReadableRingBuffer<'static, u16>,
     ) -> Result<[u16; N], OverrunError> {
-        // info!("Getting DMA buffer");
-
-        // while transfer.capacity() > N {
-
-        //     Timer::after_micros(1).await;
-        //     // wait for data
-        // }
-        // info!("ADC stopped");
-        // Stop ADC conversions
-        // T::regs().cr2().modify(|reg| {
-        //     reg.set_adon(false);
-        //     reg.set_swstart(false);
-        //     reg.set_dma(false);
-        // });
-
-        // transfer.request_stop();
-        // transfer
-        // info!("{}", transfer.get_remaining_transfers());
-        // transfer.request_stop();
-        // while transfer.is_running() {}
-
         let mut data_buf = [0u16; N];
         loop {
             match transfer.read_exact(&mut data_buf).await {
-                Ok(r) => {
-                    return Ok(data_buf);
-                }
+                Ok(_) => return Ok(data_buf),
                 Err(_) => {
                     Timer::after_micros(1).await;
                     transfer.clear();
+                    continue;
                 }
             }
         }

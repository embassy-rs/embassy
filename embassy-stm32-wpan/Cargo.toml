--- conflicted
+++ resolved
@@ -1,6 +1,6 @@
 [package]
 name = "embassy-stm32-wpan"
-version = "0.1003.0"
+version = "0.1003.1"
 edition = "2021"
 license = "MIT OR Apache-2.0"
 description = "Async STM32 WPAN stack for embedded devices in Rust."
@@ -19,23 +19,13 @@
 features = ["stm32wb55rg"]
 
 [dependencies]
-<<<<<<< HEAD
 embassy-stm32 = { version = "0.1003.0", registry = "artifactory", path = "../embassy-stm32", default-features = false, features=["rt"]}
-embassy-sync = { version = "0.5001.0", registry = "artifactory", path = "../embassy-sync" }
-embassy-time = { version = "0.3001.0", optional = true, registry = "artifactory", path = "../embassy-time" }
+embassy-sync = { version = "0.6001.0", registry = "artifactory", path = "../embassy-sync" }
+embassy-time = { version = "0.3001.1", optional = true, registry = "artifactory", path = "../embassy-time" }
 embassy-futures = { version = "0.1001.0", registry = "artifactory", path = "../embassy-futures" }
 embassy-hal-internal = { version = "0.1001.0", registry = "artifactory", path = "../embassy-hal-internal"  }
 embassy-embedded-hal = { version = "0.1001.0", registry = "artifactory", path = "../embassy-embedded-hal" }
 embassy-net-driver = { version = "0.2001.0", optional=true, registry = "artifactory", path = "../embassy-net-driver" }
-=======
-embassy-stm32 = { version = "0.1.0", path = "../embassy-stm32" }
-embassy-sync = { version = "0.6.0", path = "../embassy-sync" }
-embassy-time = { version = "0.3.1", path = "../embassy-time", optional = true }
-embassy-futures = { version = "0.1.0", path = "../embassy-futures" }
-embassy-hal-internal = { version = "0.1.0", path = "../embassy-hal-internal" }
-embassy-embedded-hal = { version = "0.1.0", path = "../embassy-embedded-hal" }
-embassy-net-driver = { version = "0.2.0", path = "../embassy-net-driver", optional=true }
->>>>>>> 4a4b8c9b
 
 defmt = { version = "0.3", optional = true }
 log = { version = "0.4.17", optional = true }

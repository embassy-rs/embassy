--- conflicted
+++ resolved
@@ -1,7 +1,7 @@
 [package]
 edition = "2021"
 name = "embassy-boot"
-version = "0.2001.0"
+version = "0.2001.1"
 description = "A lightweight bootloader supporting firmware updates in a power-fail-safe way, with trial boots and rollbacks."
 license = "MIT OR Apache-2.0"
 repository = "https://github.com/embassy-rs/embassy"
@@ -28,13 +28,8 @@
 digest = "0.10"
 log = { version = "0.4", optional = true }
 ed25519-dalek = { version = "2", default_features = false, features = ["digest"], optional = true }
-<<<<<<< HEAD
 embassy-embedded-hal = { version = "0.1001.0", registry = "artifactory", path = "../embassy-embedded-hal" }
-embassy-sync = { version = "0.5001.0", registry = "artifactory", path = "../embassy-sync" }
-=======
-embassy-embedded-hal = { version = "0.1.0", path = "../embassy-embedded-hal" }
-embassy-sync = { version = "0.6.0", path = "../embassy-sync" }
->>>>>>> 4a4b8c9b
+embassy-sync = { version = "0.6001.0", registry = "artifactory", path = "../embassy-sync" }
 embedded-storage = "0.3.1"
 embedded-storage-async = { version = "0.4.1" }
 salty = { version = "0.3", optional = true }

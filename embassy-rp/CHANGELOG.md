# Changelog for embassy-rp

All notable changes to this project will be documented in this file.

The format is based on [Keep a Changelog](https://keepachangelog.com/en/1.0.0/),
and this project adheres to [Semantic Versioning](https://semver.org/spec/v2.0.0.html).

<!-- next-header -->
## Unreleased - ReleaseDate

<<<<<<< HEAD
## 0.7.1 - 2025-11-05

Enable RP Pico maths functions
=======
- Fix several minor typos in documentation
- Add PIO SPI
- Add PIO I2S input
- Add PIO onewire parasite power strong pullup
- add `wait_for_alarm` and `alarm_scheduled` methods to rtc module ([#4216](https://github.com/embassy-rs/embassy/pull/4216))
- rp235x: use msplim for stack guard instead of MPU
- Add reset_to_usb_boot for rp235x ([#4705](https://github.com/embassy-rs/embassy/pull/4705))
- Add fix #4822 in PIO onewire. Change to disable the state machine before setting y register ([#4824](https://github.com/embassy-rs/embassy/pull/4824))
- Add PIO::Ws2812 color order support

## 0.8.0 - 2025-08-26

## 0.7.1 - 2025-08-26
- add `i2c` internal pullup options ([#4564](https://github.com/embassy-rs/embassy/pull/4564))
>>>>>>> 33f256ad

## 0.7.0 - 2025-08-04

- changed: update to latest embassy-time-queue-utils

## 0.6.0 - 2025-07-16

- update to latest embassy-usb-driver

## 0.5.0 - 2025-07-15

- Fix wrong `funcsel` on RP2350 gpout/gpin ([#3975](https://github.com/embassy-rs/embassy/pull/3975))
- Fix potential race condition in `ADC::wait_for_ready` ([#4012](https://github.com/embassy-rs/embassy/pull/4012))
- `flash`: rename `BOOTROM_BASE` to `BOOTRAM_BASE` ([#4014](https://github.com/embassy-rs/embassy/pull/4014))
- Remove `Peripheral` trait & rename `PeripheralRef` to `Peri` ([#3999](https://github.com/embassy-rs/embassy/pull/3999))
- Fix watchdog count on RP235x ([#4021](https://github.com/embassy-rs/embassy/pull/4021))
- I2C: ensure that wakers are registered before checking status of `wait_on` helpers ([#4043](https://github.com/embassy-rs/embassy/pull/4043))
- Modify `Uarte` and `BufferedUarte` initialization to take pins before interrupts ([#3983](https://github.com/embassy-rs/embassy/pull/3983))
- `uart`: increase RX FIFO watermark from 1/8 to 7/8 ([#4055](https://github.com/embassy-rs/embassy/pull/4055))
- Add `spinlock_mutex` ([#4017](https://github.com/embassy-rs/embassy/pull/4017))
- Enable input mode for PWM pins on RP235x and disable it on drop ([#4093](https://github.com/embassy-rs/embassy/pull/4093))
- Add `impl rand_core::CryptoRng for Trng` ([#4096](https://github.com/embassy-rs/embassy/pull/4096))
- `pwm`: enable pull-down resistors for pins in `Drop` implementation ([#4115](https://github.com/embassy-rs/embassy/pull/4115))
- Rewrite PIO onewire implementation ([#4128](https://github.com/embassy-rs/embassy/pull/4128))
- Implement RP2040 overclocking ([#4150](https://github.com/embassy-rs/embassy/pull/4150))
- Implement RP235x overclocking ([#4187](https://github.com/embassy-rs/embassy/pull/4187))
- `trng`: improve error handling ([#4139](https://github.com/embassy-rs/embassy/pull/4139))
- Remove `<T: Instance>` from `Uart` and `BufferedUart` ([#4155](https://github.com/embassy-rs/embassy/pull/4155))
- Make bit-depth of I2S PIO program configurable ([#4193](https://github.com/embassy-rs/embassy/pull/4193))
- Add the possibility to document `bind_interrupts` `struct`s ([#4206](https://github.com/embassy-rs/embassy/pull/4206))
- Add missing `Debug` and `defmt::Format` `derive`s for ADC & `AnyPin` ([#4205](https://github.com/embassy-rs/embassy/pull/4205))
- Add `rand-core` v0.9 support ([#4217](https://github.com/embassy-rs/embassy/pull/4217))
- Update `embassy-sync` to v0.7.0 ([#4234](https://github.com/embassy-rs/embassy/pull/4234))
- Add compatibility with ws2812 leds that have 4 addressable lights ([#4236](https://github.com/embassy-rs/embassy/pull/4236))
- Implement input/output inversion ([#4237](https://github.com/embassy-rs/embassy/pull/4237))
- Add `multicore::current_core` API ([#4362](https://github.com/embassy-rs/embassy/pull/4362))

## 0.4.0 - 2025-03-09

- Add PIO functions. ([#3857](https://github.com/embassy-rs/embassy/pull/3857))
  The functions added in this change are `get_addr` `get_tx_threshold`, `set_tx_threshold`, `get_rx_threshold`, `set_rx_threshold`, `set_thresholds`.
- Expose the watchdog reset reason. ([#3877](https://github.com/embassy-rs/embassy/pull/3877))
- Update pio-rs, reexport, move instr methods to SM. ([#3865](https://github.com/embassy-rs/embassy/pull/3865))
- rp235x: add ImageDef features. ([#3890](https://github.com/embassy-rs/embassy/pull/3890))
- doc: Fix "the the" ([#3903](https://github.com/embassy-rs/embassy/pull/3903))
- pio: Add access to DMA engine byte swapping ([#3935](https://github.com/embassy-rs/embassy/pull/3935))
- Modify BufferedUart initialization to take pins before interrupts ([#3983](https://github.com/embassy-rs/embassy/pull/3983))

## 0.3.1 - 2025-02-06

Small release fixing a few gnarly bugs, upgrading is strongly recommended.

- Fix a race condition in the time driver that could cause missed interrupts. ([#3758](https://github.com/embassy-rs/embassy/issues/3758), [#3763](https://github.com/embassy-rs/embassy/pull/3763))
- rp235x: Make atomics work across cores. ([#3851](https://github.com/embassy-rs/embassy/pull/3851))
- rp235x: add workaround "SIO spinlock stuck after reset" bug, same as RP2040 ([#3851](https://github.com/embassy-rs/embassy/pull/3851))
- rp235x: Ensure core1 is reset if core0 resets. ([#3851](https://github.com/embassy-rs/embassy/pull/3851))
- rp235xb: correct ADC channel numbers. ([#3823](https://github.com/embassy-rs/embassy/pull/3823))
- rp235x: enable watchdog tick generator. ([#3777](https://github.com/embassy-rs/embassy/pull/3777))
- Relax I2C address validity check to allow using 7-bit addresses that would be reserved for 10-bit addresses. ([#3809](https://github.com/embassy-rs/embassy/issues/3809), [#3810](https://github.com/embassy-rs/embassy/pull/3810))

## 0.3.0 - 2025-01-05

- Updated `embassy-time` to v0.4
- Initial rp235x support
- Setup timer0 tick when initializing clocks
- Allow separate control of duty cycle for each channel in a pwm slice by splitting the Pwm driver.
- Implement `embedded_io::Write` for Uart<'d, T: Instance, Blocking> and UartTx<'d, T: Instance, Blocking>
- Add `set_pullup()` to OutputOpenDrain.

## 0.2.0 - 2024-08-05

- Add read_to_break_with_count
- add option to provide your own boot2
- Add multichannel ADC
- Add collapse_debuginfo to fmt.rs macros.
- Use raw slices .len() method instead of unsafe hacks.
- Add missing word "pin" in rp pwm documentation
- Add Clone and Copy to Error types
- fix spinlocks staying locked after reset.
- wait until read matches for PSM accesses.
- Remove generics
- fix drop implementation of BufferedUartRx and BufferedUartTx
- implement `embedded_storage_async::nor_flash::MultiwriteNorFlash`
- rp usb: wake ep-wakers after stalling
- rp usb: add stall implementation
- Add parameter for enabling pull-up and pull-down in RP PWM input mode
- rp: remove mod sealed.
- rename pins data type and the macro
- rename pwm channels to pwm slices, including in documentation
- rename the Channel trait to Slice and the PwmPin to PwmChannel
- i2c: Fix race condition that appears on fast repeated transfers.
- Add a basic "read to break" function<|MERGE_RESOLUTION|>--- conflicted
+++ resolved
@@ -8,11 +8,7 @@
 <!-- next-header -->
 ## Unreleased - ReleaseDate
 
-<<<<<<< HEAD
-## 0.7.1 - 2025-11-05
-
-Enable RP Pico maths functions
-=======
+- Enable RP Pico maths functions
 - Fix several minor typos in documentation
 - Add PIO SPI
 - Add PIO I2S input
@@ -27,7 +23,6 @@
 
 ## 0.7.1 - 2025-08-26
 - add `i2c` internal pullup options ([#4564](https://github.com/embassy-rs/embassy/pull/4564))
->>>>>>> 33f256ad
 
 ## 0.7.0 - 2025-08-04
 

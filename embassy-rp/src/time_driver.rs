--- conflicted
+++ resolved
@@ -1,18 +1,11 @@
 //! Timer driver.
 use core::cell::{Cell, RefCell};
 
-<<<<<<< HEAD
-use embassy_sync::blocking_mutex::raw::CriticalSectionRawMutex;
-use embassy_sync::blocking_mutex::Mutex;
-use embassy_time_driver::Driver;
-use embassy_time_queue_driver::GlobalTimerQueue;
-=======
 use critical_section::CriticalSection;
 use embassy_sync::blocking_mutex::raw::CriticalSectionRawMutex;
 use embassy_sync::blocking_mutex::Mutex;
 use embassy_time_driver::Driver;
 use embassy_time_queue_driver::Queue;
->>>>>>> 1b4f9d7a
 #[cfg(feature = "rp2040")]
 use pac::TIMER;
 #[cfg(feature = "_rp235x")]
@@ -28,20 +21,14 @@
 
 struct TimerDriver {
     alarms: Mutex<CriticalSectionRawMutex, AlarmState>,
-<<<<<<< HEAD
-=======
     queue: Mutex<CriticalSectionRawMutex, RefCell<Queue>>,
->>>>>>> 1b4f9d7a
 }
 
 embassy_time_driver::time_driver_impl!(static DRIVER: TimerDriver = TimerDriver{
     alarms:  Mutex::const_new(CriticalSectionRawMutex::new(), AlarmState {
         timestamp: Cell::new(0),
     }),
-<<<<<<< HEAD
-=======
     queue: Mutex::new(RefCell::new(Queue::new()))
->>>>>>> 1b4f9d7a
 });
 
 impl Driver for TimerDriver {
@@ -57,30 +44,19 @@
     }
 }
 
-<<<<<<< HEAD
-impl TimerDriver {
-    fn set_alarm(&self, timestamp: u64) -> bool {
-        let n = 0;
-        critical_section::with(|cs| {
-            let alarm = &self.alarms.borrow(cs);
-            alarm.timestamp.set(timestamp);
-=======
-    fn schedule_wake(&self, at: u64, waker: &core::task::Waker) {
-        critical_section::with(|cs| {
-            let mut queue = self.queue.borrow(cs).borrow_mut();
->>>>>>> 1b4f9d7a
+fn schedule_wake(&self, at: u64, waker: &core::task::Waker) {
+    critical_section::with(|cs| {
+        let mut queue = self.queue.borrow(cs).borrow_mut();
 
-            if queue.schedule_wake(at, waker) {
-                let mut next = queue.next_expiration(self.now());
-                while !self.set_alarm(cs, next) {
-                    next = queue.next_expiration(self.now());
-                }
+        if queue.schedule_wake(at, waker) {
+            let mut next = queue.next_expiration(self.now());
+            while !self.set_alarm(cs, next) {
+                next = queue.next_expiration(self.now());
             }
-        })
-    }
+        }
+    })
+}
 
-<<<<<<< HEAD
-=======
 impl TimerDriver {
     fn set_alarm(&self, cs: CriticalSection, timestamp: u64) -> bool {
         let n = 0;
@@ -107,18 +83,13 @@
         }
     }
 
->>>>>>> 1b4f9d7a
     fn check_alarm(&self) {
         let n = 0;
         critical_section::with(|cs| {
             let alarm = &self.alarms.borrow(cs);
             let timestamp = alarm.timestamp.get();
             if timestamp <= self.now() {
-<<<<<<< HEAD
-                self.trigger_alarm()
-=======
                 self.trigger_alarm(cs)
->>>>>>> 1b4f9d7a
             } else {
                 // Not elapsed, arm it again.
                 // This can happen if it was set more than 2^32 us in the future.
@@ -130,16 +101,11 @@
         TIMER.intr().write(|w| w.set_alarm(n, true));
     }
 
-<<<<<<< HEAD
-    fn trigger_alarm(&self) {
-        TIMER_QUEUE_DRIVER.dispatch();
-=======
     fn trigger_alarm(&self, cs: CriticalSection) {
         let mut next = self.queue.borrow(cs).borrow_mut().next_expiration(self.now());
         while !self.set_alarm(cs, next) {
             next = self.queue.borrow(cs).borrow_mut().next_expiration(self.now());
         }
->>>>>>> 1b4f9d7a
     }
 }
 
@@ -175,13 +141,4 @@
 #[interrupt]
 fn TIMER0_IRQ_0() {
     DRIVER.check_alarm()
-<<<<<<< HEAD
-}
-
-embassy_time_queue_driver::timer_queue_impl!(
-    static TIMER_QUEUE_DRIVER: GlobalTimerQueue
-        = GlobalTimerQueue::new(|next_expiration| DRIVER.set_alarm(next_expiration))
-);
-=======
-}
->>>>>>> 1b4f9d7a
+}
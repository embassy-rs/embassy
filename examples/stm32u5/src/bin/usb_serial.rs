#![no_std]
#![no_main]

use defmt::{panic, *};
use defmt_rtt as _; // global logger
use embassy_executor::Spawner;
use embassy_futures::join::join;
use embassy_stm32::usb::{Driver, Instance};
use embassy_stm32::{bind_interrupts, peripherals, usb, Config};
use embassy_usb::class::cdc_acm::{CdcAcmClass, State};
use embassy_usb::driver::EndpointError;
use embassy_usb::Builder;
use panic_probe as _;

bind_interrupts!(struct Irqs {
    OTG_FS => usb::InterruptHandler<peripherals::USB_OTG_FS>;
});

#[embassy_executor::main]
async fn main(_spawner: Spawner) {
    info!("Hello World!");

    let mut config = Config::default();
<<<<<<< HEAD
    config.rcc.mux = ClockSrc::PLL1_R(PllConfig {
        source: PllSource::HSI,
        m: Pllm::DIV2,
        n: Plln::MUL10,
        r: Plldiv::DIV1,
        p: Plldiv::DIV1,
        q: Plldiv::DIV1,
    });
    config.rcc.hsi48 = Some(Hsi48Config { sync_from_usb: true }); // needed for USB
=======
    {
        use embassy_stm32::rcc::*;
        config.rcc.hsi = true;
        config.rcc.pll1 = Some(Pll {
            source: PllSource::HSI, // 16 MHz
            prediv: PllPreDiv::DIV1,
            mul: PllMul::MUL10,
            divp: None,
            divq: None,
            divr: Some(PllDiv::DIV1), // 160 MHz
        });
        config.rcc.sys = Sysclk::PLL1_R;
        config.rcc.voltage_range = VoltageScale::RANGE1;
        config.rcc.hsi48 = Some(Hsi48Config { sync_from_usb: true }); // needed for USB
        config.rcc.mux.iclksel = mux::Iclksel::HSI48; // USB uses ICLK
    }
>>>>>>> 6636a583

    let p = embassy_stm32::init(config);

    // Create the driver, from the HAL.
    let mut ep_out_buffer = [0u8; 256];
    let mut config = embassy_stm32::usb::Config::default();
    // Do not enable vbus_detection. This is a safe default that works in all boards.
    // However, if your USB device is self-powered (can stay powered on if USB is unplugged), you need
    // to enable vbus_detection to comply with the USB spec. If you enable it, the board
    // has to support it or USB won't work at all. See docs on `vbus_detection` for details.
    config.vbus_detection = false;
    let driver = Driver::new_fs(p.USB_OTG_FS, Irqs, p.PA12, p.PA11, &mut ep_out_buffer, config);

    // Create embassy-usb Config
    let mut config = embassy_usb::Config::new(0xc0de, 0xcafe);
    config.manufacturer = Some("Embassy");
    config.product = Some("USB-serial example");
    config.serial_number = Some("12345678");

    // Required for windows compatibility.
    // https://developer.nordicsemi.com/nRF_Connect_SDK/doc/1.9.1/kconfig/CONFIG_CDC_ACM_IAD.html#help
    config.device_class = 0xEF;
    config.device_sub_class = 0x02;
    config.device_protocol = 0x01;
    config.composite_with_iads = true;

    // Create embassy-usb DeviceBuilder using the driver and config.
    // It needs some buffers for building the descriptors.
    let mut config_descriptor = [0; 256];
    let mut bos_descriptor = [0; 256];
    let mut control_buf = [0; 64];

    let mut state = State::new();

    let mut builder = Builder::new(
        driver,
        config,
        &mut config_descriptor,
        &mut bos_descriptor,
        &mut [], // no msos descriptors
        &mut control_buf,
    );

    // Create classes on the builder.
    let mut class = CdcAcmClass::new(&mut builder, &mut state, 64);

    // Build the builder.
    let mut usb = builder.build();

    // Run the USB device.
    let usb_fut = usb.run();

    // Do stuff with the class!
    let echo_fut = async {
        loop {
            class.wait_connection().await;
            info!("Connected");
            let _ = echo(&mut class).await;
            info!("Disconnected");
        }
    };

    // Run everything concurrently.
    // If we had made everything `'static` above instead, we could do this using separate tasks instead.
    join(usb_fut, echo_fut).await;
}

struct Disconnected {}

impl From<EndpointError> for Disconnected {
    fn from(val: EndpointError) -> Self {
        match val {
            EndpointError::BufferOverflow => panic!("Buffer overflow"),
            EndpointError::Disabled => Disconnected {},
        }
    }
}

async fn echo<'d, T: Instance + 'd>(class: &mut CdcAcmClass<'d, Driver<'d, T>>) -> Result<(), Disconnected> {
    let mut buf = [0; 64];
    loop {
        let n = class.read_packet(&mut buf).await?;
        let data = &buf[..n];
        info!("data: {:x}", data);
        class.write_packet(data).await?;
    }
}<|MERGE_RESOLUTION|>--- conflicted
+++ resolved
@@ -21,17 +21,6 @@
     info!("Hello World!");
 
     let mut config = Config::default();
-<<<<<<< HEAD
-    config.rcc.mux = ClockSrc::PLL1_R(PllConfig {
-        source: PllSource::HSI,
-        m: Pllm::DIV2,
-        n: Plln::MUL10,
-        r: Plldiv::DIV1,
-        p: Plldiv::DIV1,
-        q: Plldiv::DIV1,
-    });
-    config.rcc.hsi48 = Some(Hsi48Config { sync_from_usb: true }); // needed for USB
-=======
     {
         use embassy_stm32::rcc::*;
         config.rcc.hsi = true;
@@ -48,7 +37,6 @@
         config.rcc.hsi48 = Some(Hsi48Config { sync_from_usb: true }); // needed for USB
         config.rcc.mux.iclksel = mux::Iclksel::HSI48; // USB uses ICLK
     }
->>>>>>> 6636a583
 
     let p = embassy_stm32::init(config);
 

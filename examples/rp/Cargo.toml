--- conflicted
+++ resolved
@@ -7,34 +7,19 @@
 publish = false
 
 [dependencies]
-<<<<<<< HEAD
-embassy-embedded-hal = { version = "0.3.0", path = "../../embassy-embedded-hal", features = ["defmt"] }
-embassy-sync = { version = "0.6.2", path = "../../embassy-sync", features = ["defmt"] }
-embassy-executor = { version = "0.7.0", path = "../../embassy-executor", features = ["task-arena-size-98304", "arch-cortex-m", "executor-thread", "executor-interrupt", "defmt"] }
-embassy-time = { version = "0.4.0", path = "../../embassy-time", features = ["defmt", "defmt-timestamp-uptime"] }
-embassy-rp = { version = "0.4.0", path = "../../embassy-rp", features = ["defmt", "unstable-pac", "time-driver", "critical-section-impl", "rp2040"] }
-embassy-usb = { version = "0.4.0", path = "../../embassy-usb", features = ["defmt"] }
-embassy-net = { version = "0.7.0", path = "../../embassy-net", features = ["defmt", "icmp", "tcp", "udp", "raw", "dhcpv4", "medium-ethernet", "dns", "proto-ipv4", "proto-ipv6", "multicast"] }
-embassy-net-wiznet = { version = "0.2.0", path = "../../embassy-net-wiznet", features = ["defmt"] }
-embassy-futures = { version = "0.1.0", path = "../../embassy-futures" }
-embassy-usb-logger = { version = "0.4.0", path = "../../embassy-usb-logger" }
-embassy-usb-driver = { version = "0.1.0", path = "../../embassy-usb-driver" }
-cyw43 = { version = "0.3.0", path = "../../cyw43", features = ["defmt", "firmware-logs", "bluetooth"] }
-cyw43-pio = { version = "0.4.0", path = "../../cyw43-pio", features = ["defmt"] }
-=======
 embassy-embedded-hal = { version = "0.5.0", path = "../../embassy-embedded-hal", features = ["defmt"] }
 embassy-sync = { version = "0.7.2", path = "../../embassy-sync", features = ["defmt"] }
 embassy-executor = { version = "0.9.0", path = "../../embassy-executor", features = ["arch-cortex-m", "executor-thread", "executor-interrupt", "defmt"] }
 embassy-time = { version = "0.5.0", path = "../../embassy-time", features = ["defmt", "defmt-timestamp-uptime"] }
 embassy-rp = { version = "0.8.0", path = "../../embassy-rp", features = ["defmt", "unstable-pac", "time-driver", "critical-section-impl", "rp2040"] }
 embassy-usb = { version = "0.5.1", path = "../../embassy-usb", features = ["defmt"] }
+embassy-usb-driver = { version = "0.2.0", path = "../../embassy-usb-driver" }
 embassy-net = { version = "0.7.1", path = "../../embassy-net", features = ["defmt", "icmp", "tcp", "udp", "raw", "dhcpv4", "medium-ethernet", "dns", "proto-ipv4", "proto-ipv6", "multicast"] }
 embassy-net-wiznet = { version = "0.2.1", path = "../../embassy-net-wiznet", features = ["defmt"] }
 embassy-futures = { version = "0.1.2", path = "../../embassy-futures" }
 embassy-usb-logger = { version = "0.5.1", path = "../../embassy-usb-logger" }
-cyw43 = { version = "0.5.0", path = "../../cyw43", features = ["defmt", "firmware-logs"] }
+cyw43 = { version = "0.5.0", path = "../../cyw43", features = ["defmt", "firmware-logs", "bluetooth"] }
 cyw43-pio = { version = "0.8.0", path = "../../cyw43-pio", features = ["defmt"] }
->>>>>>> de5dd10a
 
 defmt = "1.0.1"
 defmt-rtt = "1.0.0"

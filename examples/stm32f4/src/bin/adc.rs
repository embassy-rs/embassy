--- conflicted
+++ resolved
@@ -22,16 +22,16 @@
     let p = embassy_stm32::init(Default::default());
     interrupt::ADC.set_priority(Priority::P1);
     let mut delay = Delay;
-<<<<<<< HEAD
-    let mut adc = Adc::new(p.ADC1, Irqs, &mut delay);
-    let mut pin2 = p.PC0;
-    let mut vrefint: Vref<embassy_stm32::peripherals::ADC1> = adc.enable_vref();
-    let mut temp: Temperature<embassy_stm32::peripherals::ADC1> = adc.enable_temperature();
-    adc.set_resolution(Resolution::TwelveBit).await;
+    let mut adc = Adc::new(p.ADC1);
+    let mut pin = p.PC1;
 
-    let samepletime = adc.ns_for_cfg(Resolution::TwelveBit, embassy_stm32::adc::SampleTime::Cycles3);
-    info!("Sample time: {} ns", samepletime);
-    // let vrefint_sample = adc.read(&mut vrefint).await;
+    let mut vrefint = adc.enable_vrefint();
+    let mut temp = adc.enable_temperature();
+
+    // Startup delay can be combined to the maximum of either
+    delay.delay_us(Temperature::start_time_us().max(VrefInt::start_time_us()));
+
+    let vrefint_sample = adc.read(&mut vrefint);
 
     // let convert_to_millivolts = |sample| {
     //     // From http://www.st.com/resource/en/datasheet/DM00071990.pdf
@@ -52,39 +52,6 @@
     // };
     // adc.stop_adc().await;
     // info!("VrefInt: {}", vrefint_sample);
-=======
-    let mut adc = Adc::new(p.ADC1);
-    let mut pin = p.PC1;
-
-    let mut vrefint = adc.enable_vrefint();
-    let mut temp = adc.enable_temperature();
-
-    // Startup delay can be combined to the maximum of either
-    delay.delay_us(Temperature::start_time_us().max(VrefInt::start_time_us()));
-
-    let vrefint_sample = adc.read(&mut vrefint);
-
-    let convert_to_millivolts = |sample| {
-        // From http://www.st.com/resource/en/datasheet/DM00071990.pdf
-        // 6.3.24 Reference voltage
-        const VREFINT_MV: u32 = 1210; // mV
-
-        (u32::from(sample) * VREFINT_MV / u32::from(vrefint_sample)) as u16
-    };
-
-    let convert_to_celcius = |sample| {
-        // From http://www.st.com/resource/en/datasheet/DM00071990.pdf
-        // 6.3.22 Temperature sensor characteristics
-        const V25: i32 = 760; // mV
-        const AVG_SLOPE: f32 = 2.5; // mV/C
-
-        let sample_mv = convert_to_millivolts(sample) as i32;
-
-        (sample_mv - V25) as f32 / AVG_SLOPE + 25.0
-    };
-
-    info!("VrefInt: {}", vrefint_sample);
->>>>>>> 45a2abc3
     const MAX_ADC_SAMPLE: u16 = (1 << 12) - 1;
     // info!("VCCA: {} mV", convert_to_millivolts(MAX_ADC_SAMPLE));
     // adc.start_adc().await;

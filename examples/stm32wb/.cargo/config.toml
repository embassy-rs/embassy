[target.'cfg(all(target_arch = "arm", target_os = "none"))']
# replace STM32WB55CCUx with your chip as listed in `probe-rs chip list`
<<<<<<< HEAD
# runner = "probe-rs run --chip STM32WB55RGVx --speed 1000 --connect-under-reset"
=======
# runner = "probe-run --chip STM32WB55RGVx --speed 1000 --connect-under-reset"
>>>>>>> f90b170d
runner = "teleprobe local run --chip STM32WB55RG --elf"

[build]
target = "thumbv7em-none-eabihf"

[env]
DEFMT_LOG = "trace"<|MERGE_RESOLUTION|>--- conflicted
+++ resolved
@@ -1,10 +1,6 @@
 [target.'cfg(all(target_arch = "arm", target_os = "none"))']
 # replace STM32WB55CCUx with your chip as listed in `probe-rs chip list`
-<<<<<<< HEAD
-# runner = "probe-rs run --chip STM32WB55RGVx --speed 1000 --connect-under-reset"
-=======
 # runner = "probe-run --chip STM32WB55RGVx --speed 1000 --connect-under-reset"
->>>>>>> f90b170d
 runner = "teleprobe local run --chip STM32WB55RG --elf"
 
 [build]

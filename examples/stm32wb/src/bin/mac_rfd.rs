#![no_std]
#![no_main]
#![feature(type_alias_impl_trait)]

use defmt::*;
use embassy_executor::Spawner;
use embassy_stm32::bind_interrupts;
use embassy_stm32::ipcc::{Config, ReceiveInterruptHandler, TransmitInterruptHandler};
<<<<<<< HEAD
use embassy_stm32_wpan::mac::commands::{AssociateRequest, GetRequest, ResetRequest, SetRequest};
use embassy_stm32_wpan::mac::event::MacEvent;
use embassy_stm32_wpan::mac::typedefs::{
    AddressMode, Capabilities, KeyIdMode, MacAddress, MacChannel, PibId, SecurityLevel,
=======
use embassy_stm32_wpan::sub::mac::commands::{AssociateRequest, DataRequest, GetRequest, ResetRequest, SetRequest};
use embassy_stm32_wpan::sub::mac::event::MacEvent;
use embassy_stm32_wpan::sub::mac::typedefs::{
    AddressMode, Capabilities, KeyIdMode, MacAddress, MacChannel, PanId, PibId, SecurityLevel,
>>>>>>> f90b170d
};
use embassy_stm32_wpan::mac::Mac;
use embassy_stm32_wpan::sub::mm;
use embassy_stm32_wpan::TlMbox;
use {defmt_rtt as _, panic_probe as _};

bind_interrupts!(struct Irqs{
    IPCC_C1_RX => ReceiveInterruptHandler;
    IPCC_C1_TX => TransmitInterruptHandler;
});

#[embassy_executor::task]
async fn run_mm_queue(memory_manager: mm::MemoryManager) {
    memory_manager.run_queue().await;
}

#[embassy_executor::main]
async fn main(spawner: Spawner) {
    /*
        How to make this work:

        - Obtain a NUCLEO-STM32WB55 from your preferred supplier.
        - Download and Install STM32CubeProgrammer.
        - Download stm32wb5x_FUS_fw.bin, stm32wb5x_BLE_Stack_full_fw.bin, and Release_Notes.html from
          gh:STMicroelectronics/STM32CubeWB@2234d97/Projects/STM32WB_Copro_Wireless_Binaries/STM32WB5x
        - Open STM32CubeProgrammer
        - On the right-hand pane, click "firmware upgrade" to upgrade the st-link firmware.
        - Once complete, click connect to connect to the device.
        - On the left hand pane, click the RSS signal icon to open "Firmware Upgrade Services".
        - In the Release_Notes.html, find the memory address that corresponds to your device for the stm32wb5x_FUS_fw.bin file
        - Select that file, the memory address, "verify download", and then "Firmware Upgrade".
        - Once complete, in the Release_Notes.html, find the memory address that corresponds to your device for the
          stm32wb5x_BLE_Stack_full_fw.bin file. It should not be the same memory address.
        - Select that file, the memory address, "verify download", and then "Firmware Upgrade".
        - Select "Start Wireless Stack".
        - Disconnect from the device.
        - In the examples folder for stm32wb, modify the memory.x file to match your target device.
        - Run this example.

        Note: extended stack versions are not supported at this time. Do not attempt to install a stack with "extended" in the name.
    */

    let p = embassy_stm32::init(Default::default());
    info!("Hello World!");

    let config = Config::default();
    let mbox = TlMbox::init(p.IPCC, Irqs, config);

    spawner.spawn(run_mm_queue(mbox.mm_subsystem)).unwrap();

    let sys_event = mbox.sys_subsystem.read().await;
    info!("sys event: {}", sys_event.payload());

    core::mem::drop(sys_event);

    let result = mbox.sys_subsystem.shci_c2_mac_802_15_4_init().await;
    info!("initialized mac: {}", result);

    let iface = Mac::new(mbox.mac_subsystem);

    info!("resetting");
    iface
        .send_command(&ResetRequest { set_default_pib: true })
        .await
        .unwrap();
    let evt = iface.read().await;
    info!("{:#x}", evt);

    info!("setting extended address");
    let extended_address: u64 = 0xACDE480000000002;
    iface
        .send_command(&SetRequest {
            pib_attribute_ptr: &extended_address as *const _ as *const u8,
            pib_attribute: PibId::ExtendedAddress,
        })
        .await
        .unwrap();
    let evt = iface.read().await;
    info!("{:#x}", evt);

    info!("getting extended address");
    iface
        .send_command(&GetRequest {
            pib_attribute: PibId::ExtendedAddress,
        })
        .await
        .unwrap();
    let evt = iface.read().await;
    info!("{:#x}", evt);

    if let Ok(MacEvent::MlmeGetCnf(evt)) = evt {
        if evt.pib_attribute_value_len == 8 {
            let value = unsafe { core::ptr::read_unaligned(evt.pib_attribute_value_ptr as *const u64) };

            info!("value {:#x}", value)
        }
    }

    info!("assocation request");
    let a = AssociateRequest {
        channel_number: MacChannel::Channel16,
        channel_page: 0,
        coord_addr_mode: AddressMode::Short,
        coord_address: MacAddress { short: [34, 17] },
        capability_information: Capabilities::ALLOCATE_ADDRESS,
        coord_pan_id: PanId([0x1A, 0xAA]),
        security_level: SecurityLevel::Unsecure,
        key_id_mode: KeyIdMode::Implicite,
        key_source: [0; 8],
        key_index: 152,
    };
    info!("{}", a);
    iface.send_command(&a).await.unwrap();
    let evt = iface.read().await;
    info!("{:#x}", evt);

    let short_addr = if let Ok(MacEvent::MlmeAssociateCnf(conf)) = evt {
        conf.assoc_short_address
    } else {
        defmt::panic!()
    };

    info!("setting short address");
<<<<<<< HEAD
    let short: u64 = 0xACDE480000000002;
    iface
=======
    mbox.mac_subsystem
>>>>>>> f90b170d
        .send_command(&SetRequest {
            pib_attribute_ptr: &short_addr as *const _ as *const u8,
            pib_attribute: PibId::ShortAddress,
        })
        .await
        .unwrap();
    let evt = iface.read().await;
    info!("{:#x}", evt);

    info!("sending data");
    let mut data_buffer = [0u8; 256];
    let data = b"Hello from embassy!";
    data_buffer[..data.len()].copy_from_slice(data);
    mbox.mac_subsystem
        .send_command(&DataRequest {
            src_addr_mode: AddressMode::Short,
            dst_addr_mode: AddressMode::Short,
            dst_pan_id: PanId([0x1A, 0xAA]),
            dst_address: MacAddress::BROADCAST,
            msdu_handle: 0x02,
            ack_tx: 0x00,
            gts_tx: false,
            msdu_ptr: &data_buffer as *const _ as *const u8,
            msdu_length: data.len() as u8,
            security_level: SecurityLevel::Unsecure,
            ..Default::default()
        })
        .await
        .unwrap();
    let evt = mbox.mac_subsystem.read().await;
    info!("{:#x}", evt);

    loop {
        let evt = iface.read().await;
        info!("{:#x}", evt);
    }
}<|MERGE_RESOLUTION|>--- conflicted
+++ resolved
@@ -6,17 +6,10 @@
 use embassy_executor::Spawner;
 use embassy_stm32::bind_interrupts;
 use embassy_stm32::ipcc::{Config, ReceiveInterruptHandler, TransmitInterruptHandler};
-<<<<<<< HEAD
 use embassy_stm32_wpan::mac::commands::{AssociateRequest, GetRequest, ResetRequest, SetRequest};
 use embassy_stm32_wpan::mac::event::MacEvent;
 use embassy_stm32_wpan::mac::typedefs::{
     AddressMode, Capabilities, KeyIdMode, MacAddress, MacChannel, PibId, SecurityLevel,
-=======
-use embassy_stm32_wpan::sub::mac::commands::{AssociateRequest, DataRequest, GetRequest, ResetRequest, SetRequest};
-use embassy_stm32_wpan::sub::mac::event::MacEvent;
-use embassy_stm32_wpan::sub::mac::typedefs::{
-    AddressMode, Capabilities, KeyIdMode, MacAddress, MacChannel, PanId, PibId, SecurityLevel,
->>>>>>> f90b170d
 };
 use embassy_stm32_wpan::mac::Mac;
 use embassy_stm32_wpan::sub::mm;
@@ -140,12 +133,8 @@
     };
 
     info!("setting short address");
-<<<<<<< HEAD
     let short: u64 = 0xACDE480000000002;
     iface
-=======
-    mbox.mac_subsystem
->>>>>>> f90b170d
         .send_command(&SetRequest {
             pib_attribute_ptr: &short_addr as *const _ as *const u8,
             pib_attribute: PibId::ShortAddress,
@@ -159,7 +148,7 @@
     let mut data_buffer = [0u8; 256];
     let data = b"Hello from embassy!";
     data_buffer[..data.len()].copy_from_slice(data);
-    mbox.mac_subsystem
+    iface
         .send_command(&DataRequest {
             src_addr_mode: AddressMode::Short,
             dst_addr_mode: AddressMode::Short,
@@ -175,8 +164,6 @@
         })
         .await
         .unwrap();
-    let evt = mbox.mac_subsystem.read().await;
-    info!("{:#x}", evt);
 
     loop {
         let evt = iface.read().await;

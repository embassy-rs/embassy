--- conflicted
+++ resolved
@@ -419,173 +419,11 @@
     pub fn set_enaprb(&mut self, val: bool) {
         self.0 = (self.0 & !(0x01 << 17usize)) | (((val as u32) & 0x01) << 17usize);
     }
-<<<<<<< HEAD
     #[doc = "Enable Sense"]
     #[inline(always)]
     pub const fn enasns(&self) -> bool {
         let val = (self.0 >> 18usize) & 0x01;
         val != 0
-=======
-    #[doc = "Device endpoint control register"]
-    #[repr(transparent)]
-    #[derive(Copy, Clone, Eq, PartialEq)]
-    pub struct Diepctl(pub u32);
-    impl Diepctl {
-        #[doc = "MPSIZ"]
-        #[inline(always)]
-        pub const fn mpsiz(&self) -> u16 {
-            let val = (self.0 >> 0usize) & 0x07ff;
-            val as u16
-        }
-        #[doc = "MPSIZ"]
-        #[inline(always)]
-        pub fn set_mpsiz(&mut self, val: u16) {
-            self.0 = (self.0 & !(0x07ff << 0usize)) | (((val as u32) & 0x07ff) << 0usize);
-        }
-        #[doc = "USBAEP"]
-        #[inline(always)]
-        pub const fn usbaep(&self) -> bool {
-            let val = (self.0 >> 15usize) & 0x01;
-            val != 0
-        }
-        #[doc = "USBAEP"]
-        #[inline(always)]
-        pub fn set_usbaep(&mut self, val: bool) {
-            self.0 = (self.0 & !(0x01 << 15usize)) | (((val as u32) & 0x01) << 15usize);
-        }
-        #[doc = "EONUM/DPID"]
-        #[inline(always)]
-        pub const fn eonum_dpid(&self) -> bool {
-            let val = (self.0 >> 16usize) & 0x01;
-            val != 0
-        }
-        #[doc = "EONUM/DPID"]
-        #[inline(always)]
-        pub fn set_eonum_dpid(&mut self, val: bool) {
-            self.0 = (self.0 & !(0x01 << 16usize)) | (((val as u32) & 0x01) << 16usize);
-        }
-        #[doc = "NAKSTS"]
-        #[inline(always)]
-        pub const fn naksts(&self) -> bool {
-            let val = (self.0 >> 17usize) & 0x01;
-            val != 0
-        }
-        #[doc = "NAKSTS"]
-        #[inline(always)]
-        pub fn set_naksts(&mut self, val: bool) {
-            self.0 = (self.0 & !(0x01 << 17usize)) | (((val as u32) & 0x01) << 17usize);
-        }
-        #[doc = "EPTYP"]
-        #[inline(always)]
-        pub const fn eptyp(&self) -> super::vals::Eptyp {
-            let val = (self.0 >> 18usize) & 0x03;
-            super::vals::Eptyp::from_bits(val as u8)
-        }
-        #[doc = "EPTYP"]
-        #[inline(always)]
-        pub fn set_eptyp(&mut self, val: super::vals::Eptyp) {
-            self.0 = (self.0 & !(0x03 << 18usize)) | (((val.to_bits() as u32) & 0x03) << 18usize);
-        }
-        #[doc = "SNPM"]
-        #[inline(always)]
-        pub const fn snpm(&self) -> bool {
-            let val = (self.0 >> 20usize) & 0x01;
-            val != 0
-        }
-        #[doc = "SNPM"]
-        #[inline(always)]
-        pub fn set_snpm(&mut self, val: bool) {
-            self.0 = (self.0 & !(0x01 << 20usize)) | (((val as u32) & 0x01) << 20usize);
-        }
-        #[doc = "STALL"]
-        #[inline(always)]
-        pub const fn stall(&self) -> bool {
-            let val = (self.0 >> 21usize) & 0x01;
-            val != 0
-        }
-        #[doc = "STALL"]
-        #[inline(always)]
-        pub fn set_stall(&mut self, val: bool) {
-            self.0 = (self.0 & !(0x01 << 21usize)) | (((val as u32) & 0x01) << 21usize);
-        }
-        #[doc = "TXFNUM"]
-        #[inline(always)]
-        pub const fn txfnum(&self) -> u8 {
-            let val = (self.0 >> 22usize) & 0x0f;
-            val as u8
-        }
-        #[doc = "TXFNUM"]
-        #[inline(always)]
-        pub fn set_txfnum(&mut self, val: u8) {
-            self.0 = (self.0 & !(0x0f << 22usize)) | (((val as u32) & 0x0f) << 22usize);
-        }
-        #[doc = "CNAK"]
-        #[inline(always)]
-        pub const fn cnak(&self) -> bool {
-            let val = (self.0 >> 26usize) & 0x01;
-            val != 0
-        }
-        #[doc = "CNAK"]
-        #[inline(always)]
-        pub fn set_cnak(&mut self, val: bool) {
-            self.0 = (self.0 & !(0x01 << 26usize)) | (((val as u32) & 0x01) << 26usize);
-        }
-        #[doc = "SNAK"]
-        #[inline(always)]
-        pub const fn snak(&self) -> bool {
-            let val = (self.0 >> 27usize) & 0x01;
-            val != 0
-        }
-        #[doc = "SNAK"]
-        #[inline(always)]
-        pub fn set_snak(&mut self, val: bool) {
-            self.0 = (self.0 & !(0x01 << 27usize)) | (((val as u32) & 0x01) << 27usize);
-        }
-        #[doc = "SD0PID/SEVNFRM"]
-        #[inline(always)]
-        pub const fn sd0pid_sevnfrm(&self) -> bool {
-            let val = (self.0 >> 28usize) & 0x01;
-            val != 0
-        }
-        #[doc = "SD0PID/SEVNFRM"]
-        #[inline(always)]
-        pub fn set_sd0pid_sevnfrm(&mut self, val: bool) {
-            self.0 = (self.0 & !(0x01 << 28usize)) | (((val as u32) & 0x01) << 28usize);
-        }
-        #[doc = "SD1PID/SODDFRM"]
-        #[inline(always)]
-        pub const fn sd1pid_soddfrm(&self) -> bool {
-            let val = (self.0 >> 29usize) & 0x01;
-            val != 0
-        }
-        #[doc = "SD1PID/SODDFRM"]
-        #[inline(always)]
-        pub fn set_sd1pid_soddfrm(&mut self, val: bool) {
-            self.0 = (self.0 & !(0x01 << 29usize)) | (((val as u32) & 0x01) << 29usize);
-        }
-        #[doc = "EPDIS"]
-        #[inline(always)]
-        pub const fn epdis(&self) -> bool {
-            let val = (self.0 >> 30usize) & 0x01;
-            val != 0
-        }
-        #[doc = "EPDIS"]
-        #[inline(always)]
-        pub fn set_epdis(&mut self, val: bool) {
-            self.0 = (self.0 & !(0x01 << 30usize)) | (((val as u32) & 0x01) << 30usize);
-        }
-        #[doc = "EPENA"]
-        #[inline(always)]
-        pub const fn epena(&self) -> bool {
-            let val = (self.0 >> 31usize) & 0x01;
-            val != 0
-        }
-        #[doc = "EPENA"]
-        #[inline(always)]
-        pub fn set_epena(&mut self, val: bool) {
-            self.0 = (self.0 & !(0x01 << 31usize)) | (((val as u32) & 0x01) << 31usize);
-        }
->>>>>>> a74bae3d
     }
     #[doc = "Enable Sense"]
     #[inline(always)]
@@ -636,162 +474,12 @@
     pub fn set_adp_sns_int(&mut self, val: bool) {
         self.0 = (self.0 & !(0x01 << 22usize)) | (((val as u32) & 0x01) << 22usize);
     }
-<<<<<<< HEAD
+
     #[doc = "ADP Timeout Interrupt Enable"]
     #[inline(always)]
     pub const fn adp_tmout_int(&self) -> bool {
         let val = (self.0 >> 23usize) & 0x01;
         val != 0
-=======
-    #[doc = "Device endpoint control register"]
-    #[repr(transparent)]
-    #[derive(Copy, Clone, Eq, PartialEq)]
-    pub struct Doepctl(pub u32);
-    impl Doepctl {
-        #[doc = "MPSIZ"]
-        #[inline(always)]
-        pub const fn mpsiz(&self) -> u16 {
-            let val = (self.0 >> 0usize) & 0x07ff;
-            val as u16
-        }
-        #[doc = "MPSIZ"]
-        #[inline(always)]
-        pub fn set_mpsiz(&mut self, val: u16) {
-            self.0 = (self.0 & !(0x07ff << 0usize)) | (((val as u32) & 0x07ff) << 0usize);
-        }
-        #[doc = "USBAEP"]
-        #[inline(always)]
-        pub const fn usbaep(&self) -> bool {
-            let val = (self.0 >> 15usize) & 0x01;
-            val != 0
-        }
-        #[doc = "USBAEP"]
-        #[inline(always)]
-        pub fn set_usbaep(&mut self, val: bool) {
-            self.0 = (self.0 & !(0x01 << 15usize)) | (((val as u32) & 0x01) << 15usize);
-        }
-        #[doc = "EONUM/DPID"]
-        #[inline(always)]
-        pub const fn eonum_dpid(&self) -> bool {
-            let val = (self.0 >> 16usize) & 0x01;
-            val != 0
-        }
-        #[doc = "EONUM/DPID"]
-        #[inline(always)]
-        pub fn set_eonum_dpid(&mut self, val: bool) {
-            self.0 = (self.0 & !(0x01 << 16usize)) | (((val as u32) & 0x01) << 16usize);
-        }
-        #[doc = "NAKSTS"]
-        #[inline(always)]
-        pub const fn naksts(&self) -> bool {
-            let val = (self.0 >> 17usize) & 0x01;
-            val != 0
-        }
-        #[doc = "NAKSTS"]
-        #[inline(always)]
-        pub fn set_naksts(&mut self, val: bool) {
-            self.0 = (self.0 & !(0x01 << 17usize)) | (((val as u32) & 0x01) << 17usize);
-        }
-        #[doc = "EPTYP"]
-        #[inline(always)]
-        pub const fn eptyp(&self) -> super::vals::Eptyp {
-            let val = (self.0 >> 18usize) & 0x03;
-            super::vals::Eptyp::from_bits(val as u8)
-        }
-        #[doc = "EPTYP"]
-        #[inline(always)]
-        pub fn set_eptyp(&mut self, val: super::vals::Eptyp) {
-            self.0 = (self.0 & !(0x03 << 18usize)) | (((val.to_bits() as u32) & 0x03) << 18usize);
-        }
-        #[doc = "SNPM"]
-        #[inline(always)]
-        pub const fn snpm(&self) -> bool {
-            let val = (self.0 >> 20usize) & 0x01;
-            val != 0
-        }
-        #[doc = "SNPM"]
-        #[inline(always)]
-        pub fn set_snpm(&mut self, val: bool) {
-            self.0 = (self.0 & !(0x01 << 20usize)) | (((val as u32) & 0x01) << 20usize);
-        }
-        #[doc = "STALL"]
-        #[inline(always)]
-        pub const fn stall(&self) -> bool {
-            let val = (self.0 >> 21usize) & 0x01;
-            val != 0
-        }
-        #[doc = "STALL"]
-        #[inline(always)]
-        pub fn set_stall(&mut self, val: bool) {
-            self.0 = (self.0 & !(0x01 << 21usize)) | (((val as u32) & 0x01) << 21usize);
-        }
-        #[doc = "CNAK"]
-        #[inline(always)]
-        pub const fn cnak(&self) -> bool {
-            let val = (self.0 >> 26usize) & 0x01;
-            val != 0
-        }
-        #[doc = "CNAK"]
-        #[inline(always)]
-        pub fn set_cnak(&mut self, val: bool) {
-            self.0 = (self.0 & !(0x01 << 26usize)) | (((val as u32) & 0x01) << 26usize);
-        }
-        #[doc = "SNAK"]
-        #[inline(always)]
-        pub const fn snak(&self) -> bool {
-            let val = (self.0 >> 27usize) & 0x01;
-            val != 0
-        }
-        #[doc = "SNAK"]
-        #[inline(always)]
-        pub fn set_snak(&mut self, val: bool) {
-            self.0 = (self.0 & !(0x01 << 27usize)) | (((val as u32) & 0x01) << 27usize);
-        }
-        #[doc = "SD0PID/SEVNFRM"]
-        #[inline(always)]
-        pub const fn sd0pid_sevnfrm(&self) -> bool {
-            let val = (self.0 >> 28usize) & 0x01;
-            val != 0
-        }
-        #[doc = "SD0PID/SEVNFRM"]
-        #[inline(always)]
-        pub fn set_sd0pid_sevnfrm(&mut self, val: bool) {
-            self.0 = (self.0 & !(0x01 << 28usize)) | (((val as u32) & 0x01) << 28usize);
-        }
-        #[doc = "SD1PID/SODDFRM"]
-        #[inline(always)]
-        pub const fn sd1pid_soddfrm(&self) -> bool {
-            let val = (self.0 >> 29usize) & 0x01;
-            val != 0
-        }
-        #[doc = "SD1PID/SODDFRM"]
-        #[inline(always)]
-        pub fn set_sd1pid_soddfrm(&mut self, val: bool) {
-            self.0 = (self.0 & !(0x01 << 29usize)) | (((val as u32) & 0x01) << 29usize);
-        }
-        #[doc = "EPDIS"]
-        #[inline(always)]
-        pub const fn epdis(&self) -> bool {
-            let val = (self.0 >> 30usize) & 0x01;
-            val != 0
-        }
-        #[doc = "EPDIS"]
-        #[inline(always)]
-        pub fn set_epdis(&mut self, val: bool) {
-            self.0 = (self.0 & !(0x01 << 30usize)) | (((val as u32) & 0x01) << 30usize);
-        }
-        #[doc = "EPENA"]
-        #[inline(always)]
-        pub const fn epena(&self) -> bool {
-            let val = (self.0 >> 31usize) & 0x01;
-            val != 0
-        }
-        #[doc = "EPENA"]
-        #[inline(always)]
-        pub fn set_epena(&mut self, val: bool) {
-            self.0 = (self.0 & !(0x01 << 31usize)) | (((val as u32) & 0x01) << 31usize);
-        }
->>>>>>> a74bae3d
     }
     #[doc = "ADP Timeout Interrupt Enable"]
     #[inline(always)]
@@ -956,284 +644,12 @@
     pub fn set_nzlsohsk(&mut self, val: bool) {
         self.0 = (self.0 & !(0x01 << 2usize)) | (((val as u32) & 0x01) << 2usize);
     }
-<<<<<<< HEAD
     #[doc = "Device address"]
     #[inline(always)]
     pub const fn dad(&self) -> u8 {
         let val = (self.0 >> 4usize) & 0x7f;
         val as u8
-=======
-    #[doc = "OTG general core configuration register."]
-    #[repr(transparent)]
-    #[derive(Copy, Clone, Eq, PartialEq)]
-    pub struct GccfgV3(pub u32);
-    impl GccfgV3 {
-        #[doc = "Charger detection, result of the current mode (primary or secondary)."]
-        #[inline(always)]
-        pub const fn chgdet(&self) -> bool {
-            let val = (self.0 >> 0usize) & 0x01;
-            val != 0
-        }
-        #[doc = "Charger detection, result of the current mode (primary or secondary)."]
-        #[inline(always)]
-        pub fn set_chgdet(&mut self, val: bool) {
-            self.0 = (self.0 & !(0x01 << 0usize)) | (((val as u32) & 0x01) << 0usize);
-        }
-        #[doc = "Single-Ended DP indicator This bit gives the voltage level on DP (also result of the comparison with V<sub>LGC</sub> threshold as defined in BC v1.2 standard)."]
-        #[inline(always)]
-        pub const fn fsvplus(&self) -> bool {
-            let val = (self.0 >> 1usize) & 0x01;
-            val != 0
-        }
-        #[doc = "Single-Ended DP indicator This bit gives the voltage level on DP (also result of the comparison with V<sub>LGC</sub> threshold as defined in BC v1.2 standard)."]
-        #[inline(always)]
-        pub fn set_fsvplus(&mut self, val: bool) {
-            self.0 = (self.0 & !(0x01 << 1usize)) | (((val as u32) & 0x01) << 1usize);
-        }
-        #[doc = "Single-Ended DM indicator This bit gives the voltage level on DM (also result of the comparison with V<sub>LGC</sub> threshold as defined in BC v1.2 standard)."]
-        #[inline(always)]
-        pub const fn fsvminus(&self) -> bool {
-            let val = (self.0 >> 2usize) & 0x01;
-            val != 0
-        }
-        #[doc = "Single-Ended DM indicator This bit gives the voltage level on DM (also result of the comparison with V<sub>LGC</sub> threshold as defined in BC v1.2 standard)."]
-        #[inline(always)]
-        pub fn set_fsvminus(&mut self, val: bool) {
-            self.0 = (self.0 & !(0x01 << 2usize)) | (((val as u32) & 0x01) << 2usize);
-        }
-        #[doc = "VBUS session indicator Indicates if VBUS is above VBUS session threshold."]
-        #[inline(always)]
-        pub const fn sessvld(&self) -> bool {
-            let val = (self.0 >> 3usize) & 0x01;
-            val != 0
-        }
-        #[doc = "VBUS session indicator Indicates if VBUS is above VBUS session threshold."]
-        #[inline(always)]
-        pub fn set_sessvld(&mut self, val: bool) {
-            self.0 = (self.0 & !(0x01 << 3usize)) | (((val as u32) & 0x01) << 3usize);
-        }
-        #[doc = "Host CDP behavior enable."]
-        #[inline(always)]
-        pub const fn hcdpen(&self) -> bool {
-            let val = (self.0 >> 16usize) & 0x01;
-            val != 0
-        }
-        #[doc = "Host CDP behavior enable."]
-        #[inline(always)]
-        pub fn set_hcdpen(&mut self, val: bool) {
-            self.0 = (self.0 & !(0x01 << 16usize)) | (((val as u32) & 0x01) << 16usize);
-        }
-        #[doc = "Host CDP port voltage detector enable on DP."]
-        #[inline(always)]
-        pub const fn hcdpdeten(&self) -> bool {
-            let val = (self.0 >> 17usize) & 0x01;
-            val != 0
-        }
-        #[doc = "Host CDP port voltage detector enable on DP."]
-        #[inline(always)]
-        pub fn set_hcdpdeten(&mut self, val: bool) {
-            self.0 = (self.0 & !(0x01 << 17usize)) | (((val as u32) & 0x01) << 17usize);
-        }
-        #[doc = "Host CDP port Voltage source enable on DM."]
-        #[inline(always)]
-        pub const fn hvdmsrcen(&self) -> bool {
-            let val = (self.0 >> 18usize) & 0x01;
-            val != 0
-        }
-        #[doc = "Host CDP port Voltage source enable on DM."]
-        #[inline(always)]
-        pub fn set_hvdmsrcen(&mut self, val: bool) {
-            self.0 = (self.0 & !(0x01 << 18usize)) | (((val as u32) & 0x01) << 18usize);
-        }
-        #[doc = "Data Contact Detection enable."]
-        #[inline(always)]
-        pub const fn dcden(&self) -> bool {
-            let val = (self.0 >> 19usize) & 0x01;
-            val != 0
-        }
-        #[doc = "Data Contact Detection enable."]
-        #[inline(always)]
-        pub fn set_dcden(&mut self, val: bool) {
-            self.0 = (self.0 & !(0x01 << 19usize)) | (((val as u32) & 0x01) << 19usize);
-        }
-        #[doc = "Primary detection enable."]
-        #[inline(always)]
-        pub const fn pden(&self) -> bool {
-            let val = (self.0 >> 20usize) & 0x01;
-            val != 0
-        }
-        #[doc = "Primary detection enable."]
-        #[inline(always)]
-        pub fn set_pden(&mut self, val: bool) {
-            self.0 = (self.0 & !(0x01 << 20usize)) | (((val as u32) & 0x01) << 20usize);
-        }
-        #[doc = "VBUS detection enable Enables VBUS Sensing Comparators in order to detect VBUS presence and/or perform OTG operation."]
-        #[inline(always)]
-        pub const fn vbden(&self) -> bool {
-            let val = (self.0 >> 21usize) & 0x01;
-            val != 0
-        }
-        #[doc = "VBUS detection enable Enables VBUS Sensing Comparators in order to detect VBUS presence and/or perform OTG operation."]
-        #[inline(always)]
-        pub fn set_vbden(&mut self, val: bool) {
-            self.0 = (self.0 & !(0x01 << 21usize)) | (((val as u32) & 0x01) << 21usize);
-        }
-        #[doc = "Secondary detection enable."]
-        #[inline(always)]
-        pub const fn sden(&self) -> bool {
-            let val = (self.0 >> 22usize) & 0x01;
-            val != 0
-        }
-        #[doc = "Secondary detection enable."]
-        #[inline(always)]
-        pub fn set_sden(&mut self, val: bool) {
-            self.0 = (self.0 & !(0x01 << 22usize)) | (((val as u32) & 0x01) << 22usize);
-        }
-        #[doc = "Software override value of the VBUS B-session detection."]
-        #[inline(always)]
-        pub const fn vbvaloval(&self) -> bool {
-            let val = (self.0 >> 23usize) & 0x01;
-            val != 0
-        }
-        #[doc = "Software override value of the VBUS B-session detection."]
-        #[inline(always)]
-        pub fn set_vbvaloval(&mut self, val: bool) {
-            self.0 = (self.0 & !(0x01 << 23usize)) | (((val as u32) & 0x01) << 23usize);
-        }
-        #[doc = "Enables a software override of the VBUS B-session detection."]
-        #[inline(always)]
-        pub const fn vbvaloven(&self) -> bool {
-            let val = (self.0 >> 24usize) & 0x01;
-            val != 0
-        }
-        #[doc = "Enables a software override of the VBUS B-session detection."]
-        #[inline(always)]
-        pub fn set_vbvaloven(&mut self, val: bool) {
-            self.0 = (self.0 & !(0x01 << 24usize)) | (((val as u32) & 0x01) << 24usize);
-        }
-        #[doc = "Force host mode pull-downs If the ID pin functions are enabled, the host mode pull-downs on DP and DM activate automatically. However, whenever that is not the case, yet host mode is required, this bit must be used to force the pull-downs active."]
-        #[inline(always)]
-        pub const fn forcehostpd(&self) -> bool {
-            let val = (self.0 >> 25usize) & 0x01;
-            val != 0
-        }
-        #[doc = "Force host mode pull-downs If the ID pin functions are enabled, the host mode pull-downs on DP and DM activate automatically. However, whenever that is not the case, yet host mode is required, this bit must be used to force the pull-downs active."]
-        #[inline(always)]
-        pub fn set_forcehostpd(&mut self, val: bool) {
-            self.0 = (self.0 & !(0x01 << 25usize)) | (((val as u32) & 0x01) << 25usize);
-        }
-    }
-    impl Default for GccfgV3 {
-        #[inline(always)]
-        fn default() -> GccfgV3 {
-            GccfgV3(0)
-        }
-    }
-    #[doc = "I2C access register"]
-    #[repr(transparent)]
-    #[derive(Copy, Clone, Eq, PartialEq)]
-    pub struct Gi2cctl(pub u32);
-    impl Gi2cctl {
-        #[doc = "I2C Read/Write Data"]
-        #[inline(always)]
-        pub const fn rwdata(&self) -> u8 {
-            let val = (self.0 >> 0usize) & 0xff;
-            val as u8
-        }
-        #[doc = "I2C Read/Write Data"]
-        #[inline(always)]
-        pub fn set_rwdata(&mut self, val: u8) {
-            self.0 = (self.0 & !(0xff << 0usize)) | (((val as u32) & 0xff) << 0usize);
-        }
-        #[doc = "I2C Register Address"]
-        #[inline(always)]
-        pub const fn regaddr(&self) -> u8 {
-            let val = (self.0 >> 8usize) & 0xff;
-            val as u8
-        }
-        #[doc = "I2C Register Address"]
-        #[inline(always)]
-        pub fn set_regaddr(&mut self, val: u8) {
-            self.0 = (self.0 & !(0xff << 8usize)) | (((val as u32) & 0xff) << 8usize);
-        }
-        #[doc = "I2C Address"]
-        #[inline(always)]
-        pub const fn addr(&self) -> u8 {
-            let val = (self.0 >> 16usize) & 0x7f;
-            val as u8
-        }
-        #[doc = "I2C Address"]
-        #[inline(always)]
-        pub fn set_addr(&mut self, val: u8) {
-            self.0 = (self.0 & !(0x7f << 16usize)) | (((val as u32) & 0x7f) << 16usize);
-        }
-        #[doc = "I2C Enable"]
-        #[inline(always)]
-        pub const fn i2cen(&self) -> bool {
-            let val = (self.0 >> 23usize) & 0x01;
-            val != 0
-        }
-        #[doc = "I2C Enable"]
-        #[inline(always)]
-        pub fn set_i2cen(&mut self, val: bool) {
-            self.0 = (self.0 & !(0x01 << 23usize)) | (((val as u32) & 0x01) << 23usize);
-        }
-        #[doc = "I2C ACK"]
-        #[inline(always)]
-        pub const fn ack(&self) -> bool {
-            let val = (self.0 >> 24usize) & 0x01;
-            val != 0
-        }
-        #[doc = "I2C ACK"]
-        #[inline(always)]
-        pub fn set_ack(&mut self, val: bool) {
-            self.0 = (self.0 & !(0x01 << 24usize)) | (((val as u32) & 0x01) << 24usize);
-        }
-        #[doc = "I2C Device Address"]
-        #[inline(always)]
-        pub const fn i2cdevadr(&self) -> u8 {
-            let val = (self.0 >> 26usize) & 0x03;
-            val as u8
-        }
-        #[doc = "I2C Device Address"]
-        #[inline(always)]
-        pub fn set_i2cdevadr(&mut self, val: u8) {
-            self.0 = (self.0 & !(0x03 << 26usize)) | (((val as u32) & 0x03) << 26usize);
-        }
-        #[doc = "I2C DatSe0 USB mode"]
-        #[inline(always)]
-        pub const fn i2cdatse0(&self) -> bool {
-            let val = (self.0 >> 28usize) & 0x01;
-            val != 0
-        }
-        #[doc = "I2C DatSe0 USB mode"]
-        #[inline(always)]
-        pub fn set_i2cdatse0(&mut self, val: bool) {
-            self.0 = (self.0 & !(0x01 << 28usize)) | (((val as u32) & 0x01) << 28usize);
-        }
-        #[doc = "Read/Write Indicator"]
-        #[inline(always)]
-        pub const fn rw(&self) -> bool {
-            let val = (self.0 >> 30usize) & 0x01;
-            val != 0
-        }
-        #[doc = "Read/Write Indicator"]
-        #[inline(always)]
-        pub fn set_rw(&mut self, val: bool) {
-            self.0 = (self.0 & !(0x01 << 30usize)) | (((val as u32) & 0x01) << 30usize);
-        }
-        #[doc = "I2C Busy/Done"]
-        #[inline(always)]
-        pub const fn bsydne(&self) -> bool {
-            let val = (self.0 >> 31usize) & 0x01;
-            val != 0
-        }
-        #[doc = "I2C Busy/Done"]
-        #[inline(always)]
-        pub fn set_bsydne(&mut self, val: bool) {
-            self.0 = (self.0 & !(0x01 << 31usize)) | (((val as u32) & 0x01) << 31usize);
-        }
->>>>>>> a74bae3d
+
     }
     #[doc = "Device address"]
     #[inline(always)]

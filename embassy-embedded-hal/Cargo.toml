--- conflicted
+++ resolved
@@ -1,6 +1,6 @@
 [package]
 name = "embassy-embedded-hal"
-version = "0.1001.0"
+version = "0.1001.1"
 edition = "2021"
 license = "MIT OR Apache-2.0"
 description = "Collection of utilities to use `embedded-hal` and `embedded-storage` traits with Embassy."
@@ -27,15 +27,9 @@
 default = ["time"]
 
 [dependencies]
-<<<<<<< HEAD
 embassy-futures = { version = "0.1001.0", registry = "artifactory", path = "../embassy-futures" }
-embassy-sync = { version = "0.5001.0",  registry = "artifactory", path = "../embassy-sync" }
-embassy-time = { version = "0.3001.0",  registry = "artifactory", path = "../embassy-time", optional = true }
-=======
-embassy-futures = { version = "0.1.0", path = "../embassy-futures" }
-embassy-sync = { version = "0.6.0", path = "../embassy-sync" }
-embassy-time = { version = "0.3.1", path = "../embassy-time", optional = true }
->>>>>>> 4a4b8c9b
+embassy-sync = { version = "0.6001.0",  registry = "artifactory", path = "../embassy-sync" }
+embassy-time = { version = "0.3001.1",  registry = "artifactory", path = "../embassy-time", optional = true }
 embedded-hal-02 = { package = "embedded-hal", version = "0.2.6", features = [
     "unproven",
 ] }
